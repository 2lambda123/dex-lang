--- conflicted
+++ resolved
@@ -53,12 +53,8 @@
                        Builder, Cat,
                        Simplify, TopLevel,
                        Autodiff, Interpreter, Logging, CUDA,
-<<<<<<< HEAD
-                       LLVM.JIT, LLVM.Shims, Err, LabeledItems, SourceRename,
-=======
                        LLVM.JIT, LLVM.Shims, JIT, LLVMExec, Export
-                       Err, LabeledItems,
->>>>>>> 47955edf
+                       Err, LabeledItems, SourceRename,
                        SaferNames.NameCore, SaferNames.Name, SaferNames.LazyMap,
                        SaferNames.Syntax, SaferNames.Bridge,
                        SaferNames.PPrint
