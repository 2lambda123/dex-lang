--- conflicted
+++ resolved
@@ -57,11 +57,7 @@
     build-depends:     dex-resources
   default-language:    Haskell2010
   hs-source-dirs:      src/lib
-<<<<<<< HEAD
-  ghc-options:         -Wall -fPIC -threaded
-=======
-  ghc-options:         -Wall -fPIC -optP-Wno-nonportable-include-path
->>>>>>> e74e3065
+  ghc-options:         -Wall -fPIC -threaded -optP-Wno-nonportable-include-path
   cxx-sources:         src/lib/dexrt.cpp
   cxx-options:         -std=c++11 -fPIC
   default-extensions:  CPP, DeriveTraversable, TypeApplications, OverloadedStrings,
