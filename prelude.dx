
'## Dex prelude

'Runs before every Dex program unless an alternative is provided with `--prelude`.

'Wrappers around primitives

Unit = %UnitType
Type = %TyKind
Effects = %EffKind
Fields = %LabeledRowKind

Int64 = %Int64
Int32 = %Int32
Int8  = %Int8
Float64 = %Float64
Float32 = %Float32

Int = Int32
Float = Float32

def internalCast (b:Type) (x:a) : b = %cast b x

def F64ToF (x : Float64) : Float   = internalCast _ x
def F32ToF (x : Float32) : Float   = internalCast _ x
def FToF64 (x : Float)   : Float64 = internalCast _ x
def FToF32 (x : Float)   : Float32 = internalCast _ x
def I64ToI (x : Int64)   : Int     = internalCast _ x
def I32ToI (x : Int32)   : Int     = internalCast _ x
def I8ToI  (x : Int8 )   : Int     = internalCast _ x
def IToI64 (x : Int)     : Int64   = internalCast _ x
def IToI32 (x : Int)     : Int32   = internalCast _ x
def IToI8  (x : Int)     : Int8    = internalCast _ x
def IToF (x:Int) : Float = internalCast _ x
def FToI (x:Float) : Int = internalCast _ x

interface Add a:Type where
  add : a -> a -> a
  sub : a -> a -> a
  zero : a

def (+)  (d:Add a) ?=> : a -> a -> a = add
def (-)  (d:Add a) ?=> : a -> a -> a = sub

instance float64Add : Add Float64 where
  add = \x:Float64 y:Float64. %fadd x y
  sub = \x:Float64 y:Float64. %fsub x y
  zero = FToF64 0.0

instance float32Add : Add Float32 where
  add = \x:Float32 y:Float32. %fadd x y
  sub = \x:Float32 y:Float32. %fsub x y
  zero = FToF32 0.0

instance int64Add : Add Int64 where
  add = \x:Int64 y:Int64. %iadd x y
  sub = \x:Int64 y:Int64. %isub x y
  zero = IToI64 0

instance int32Add : Add Int32 where
  add = \x:Int32 y:Int32. %iadd x y
  sub = \x:Int32 y:Int32. %isub x y
  zero = IToI32 0

instance int8Add : Add Int8 where
  add = \x:Int8 y:Int8. %iadd x y
  sub = \x:Int8 y:Int8. %isub x y
  zero = IToI8 0

instance unitAdd : Add Unit where
  add = \x y. ()
  sub = \x y. ()
  zero = ()

instance tabAdd : Add a ?=> Add (n=>a) where
  add = \xs ys. for i. xs.i + ys.i
  sub = \xs ys. for i. xs.i - ys.i
  zero = for _. zero

interface Mul a:Type where
  mul : a -> a -> a
  one : a

def (*) (d:Mul a) ?=> : a -> a -> a = mul

instance float64Mul : Mul Float64 where
  mul = \x:Float64 y:Float64. %fmul x y
  one = FToF64 1.0

instance float32Mul : Mul Float32 where
  mul = \x:Float32 y:Float32. %fmul x y
  one = FToF32 1.0

instance int64Mul : Mul Int64 where
  mul = \x:Int64 y:Int64. %imul x y
  one = IToI64 1

instance int32Mul : Mul Int32 where
  mul = \x:Int32 y:Int32. %imul x y
  one = IToI32 1

instance int8Mul : Mul Int8 where
  mul = \x:Int8 y:Int8. %imul x y
  one = IToI8 1

instance unitMul : Mul Unit where
  mul = \x y. ()
  one = ()


interface Integral a:Type where
  idiv: a->a->a
  rem: a->a->a

instance int64Integral : Integral Int64 where
  idiv = \x:Int64 y:Int64. %idiv x y
  rem  = \x:Int64 y:Int64. %irem x y

instance int32Integral : Integral Int32 where
  idiv = \x:Int32 y:Int32. %idiv x y
  rem  = \x:Int32 y:Int32. %irem x y

instance int8Integral  : Integral Int8  where
  idiv = \x:Int8  y:Int8.  %idiv x y
  rem  = \x:Int8  y:Int8.  %irem x y


interface Fractional a:Type where
  divide : a -> a -> a

instance float64Fractional : Fractional Float64 where
  divide = \x:Float64 y:Float64. %fdiv x y

instance float32Fractional : Fractional Float32 where
  divide = \x:Float32 y:Float32. %fdiv x y

'Basic polymorphic functions and types

def (&) (a:Type) (b:Type) : Type = %PairType a b
def (,) (x:a) (y:b) : (a & b) = %pair x y
def fst (p: (a & b)) : a = %fst p
def snd (p: (a & b)) : b = %snd p
def swap (p:(a&b)) : (b&a) = (snd p, fst p)

def (<<<) (f: b -> c) (g: a -> b) : a -> c = \x. f (g x)
def (>>>) (g: a -> b) (f: b -> c) : a -> c = \x. f (g x)

flip : (a -> b -> c) -> (b -> a -> c) = \f x y. f y x
uncurry : (a -> b -> c) -> (a & b) -> c = \f (x,y). f x y
const : a -> b -> a = \x _. x

'Vector spaces

data VSpace a:Type = MkVSpace (Add a) (Float -> a -> a)

@superclass
def addFromVSpace (d:VSpace a) : Add a = case d of MkVSpace addDict _ -> addDict

def (.*)  (d:VSpace a) ?=> : Float -> a -> a = case d of MkVSpace _ scale -> scale
(*.)  : VSpace a ?=> a -> Float -> a = flip (.*)
def (/) (_:VSpace a) ?=> (v:a) (s:Float) : a = (divide 1.0 s) .* v
def neg (_:VSpace a) ?=> (v:a) : a = (-1.0) .* v

@instance floatVS : VSpace Float = MkVSpace float32Add (*)
@instance tabVS  : VSpace a ?=> VSpace (n=>a) = MkVSpace tabAdd \s xs. for i. s .* xs.i
@instance unitVS : VSpace Unit = MkVSpace unitAdd \s u. ()

'Bool type

data Bool =
  False
  True

def BToI8 (x : Bool) : Int8 =
  case x of
    False -> (IToI8 0)
    True  -> (IToI8 1)

def I8ToB (x : Int8) : Bool =
  t = True
  f = False
  %select x t f

def (&&) (x:Bool) (y:Bool) : Bool =
  x' = BToI8 x
  y' = BToI8 y
  I8ToB $ %and x' y'

def (||) (x:Bool) (y:Bool) : Bool =
  x' = BToI8 x
  y' = BToI8 y
  I8ToB $ %or x' y'

def not  (x:Bool) : Bool =
  x' = BToI8 x
  I8ToB $ %not x'

'Sum types

data Maybe a:Type =
  Nothing
  Just a

def isNothing (x:Maybe a) : Bool = case x of
  Nothing -> True
  Just _ -> False

data (|) a:Type b:Type =
  Left  a
  Right b

def select (p:Bool) (x:a) (y:a) : a = case p of
  True  -> x
  False -> y

def BToI (x:Bool) : Int  =
  case x of
    False -> 0
    True  -> 1

def BToF (x:Bool) : Float = IToF (BToI x)
def todo (a:Type) ?-> : a = %throwError a
def throw (a:Type) ?-> : a = %throwError a

'Effects

def Ref (r:Type) (a:Type) : Type = %Ref r a
def get  (ref:Ref h s)       : {State h} s    = %get  ref
def (:=) (ref:Ref h s) (x:s) : {State h} Unit = %put  ref x
def ask  (ref:Ref h r)       : {Read  h} r    = %ask  ref
def (+=) (ref:Ref h w) (x:w) : {Accum h} Unit = %tell ref x
def (!)  (ref:Ref h (n=>a)) (i:n) : Ref h a = %indexRef ref i
def fstRef (ref: Ref h (a & b)) : Ref h a = %fstRef ref
def sndRef (ref: Ref h (a & b)) : Ref h b = %sndRef ref

def withReader
      (eff:Effects) ?-> (a:Type) ?-> (r:Type) ?->
      (init:r) (action: (h:Type ?-> Ref h r -> {Read h|eff} a))
      : {|eff} a =
    def explicitAction (h':Type) (ref:Ref h' r) : {Read h'|eff} a = action ref
    %runReader init explicitAction

def withAccum
      (eff:Effects) ?-> (a:Type) ?-> (w:Type) ?->
      (action: (h:Type ?-> Ref h w -> {Accum h|eff} a))
      : {|eff} (a & w) =
    def explicitAction (h':Type) (ref:Ref h' w) : {Accum h'|eff} a = action ref
    %runWriter explicitAction

def withState
      (eff:Effects) ?-> (a:Type) ?-> (s:Type) ?->
      (init:s)
      (action: (h:Type ?-> Ref h s -> {State h |eff} a))
      : {|eff} (a & s) =
    def explicitAction (h':Type) (ref:Ref h' s) : {State h'|eff} a = action ref
    %runState init explicitAction

'Type classes

data Eq  a:Type = MkEq  (a -> a -> Bool)
data Ord a:Type = MkOrd (Eq a) (a -> a -> Bool) (a -> a -> Bool)  -- eq, gt, lt

@superclass
def eqFromOrd (d:Ord a) : Eq a = case d of MkOrd eq _ _ -> eq

def (==) (d:Eq a) ?=> (x:a) (y:a) : Bool = case d of MkEq eq -> eq x y
def (/=) (d:Eq a) ?=> (x:a) (y:a) : Bool = not $ x == y

def (>)  (d:Ord a) ?=> (x:a) (y:a) : Bool = case d of MkOrd _ gt _  -> gt x y
def (<)  (d:Ord a) ?=> (x:a) (y:a) : Bool = case d of MkOrd _ _  lt -> lt x y
def (<=) (d:Ord a) ?=> (x:a) (y:a) : Bool = x<y || x==y
def (>=) (d:Ord a) ?=> (x:a) (y:a) : Bool = x>y || x==y

@instance float64Eq : Eq Float64 = MkEq \x:Float64 y:Float64. I8ToB $ %feq x y
@instance float32Eq : Eq Float32 = MkEq \x:Float32 y:Float32. I8ToB $ %feq x y
@instance int64Eq   : Eq Int64   = MkEq \x:Int64   y:Int64.   I8ToB $ %ieq x y
@instance int32Eq   : Eq Int32   = MkEq \x:Int32   y:Int32.   I8ToB $ %ieq x y
@instance int8Eq    : Eq Int8    = MkEq \x:Int8    y:Int8.    I8ToB $ %ieq x y
@instance boolEq    : Eq Bool    = MkEq \x y. BToI8 x == BToI8 y
@instance unitEq    : Eq Unit    = MkEq \x y. True

@instance float64Ord : Ord Float64 = (MkOrd float64Eq (\x y. I8ToB $ %fgt x y)
                                                      (\x y. I8ToB $ %flt x y))
@instance float32Ord : Ord Float32 = (MkOrd float32Eq (\x y. I8ToB $ %fgt x y)
                                                      (\x y. I8ToB $ %flt x y))
@instance int64Ord   : Ord Int64   = (MkOrd int64Eq   (\x y. I8ToB $ %igt x y)
                                                      (\x y. I8ToB $ %ilt x y))
@instance int32Ord   : Ord Int32   = (MkOrd int32Eq   (\x y. I8ToB $ %igt x y)
                                                      (\x y. I8ToB $ %ilt x y))
@instance int8Ord    : Ord Int8    = (MkOrd int8Eq    (\x y. I8ToB $ %igt x y)
                                                      (\x y. I8ToB $ %ilt x y))
@instance unitOrd    : Ord Unit    = (MkOrd unitEq (\x y. False) (\x y. False))

@instance
def pairEq (eqA: Eq a)?=> (eqB: Eq b)?=> : Eq (a & b) = MkEq $
  \(x1,x2) (y1,y2). x1 == y1 && x2 == y2

@instance
def pairOrd (ordA: Ord a)?=> (ordB: Ord b)?=> : Ord (a & b) =
  pairGt = \(x1,x2) (y1,y2). x1 > y1 || (x1 == y1 && x2 > y2)
  pairLt = \(x1,x2) (y1,y2). x1 < y1 || (x1 == y1 && x2 < y2)
  MkOrd pairEq pairGt pairLt

-- TODO: accumulate using the True/&& monoid
@instance
def tabEq (n:Type) ?-> (eqA: Eq a) ?=> : Eq (n=>a) = MkEq $
  \xs ys.
    numDifferent : Float =
      snd $ withAccum \ref. for i.
        ref += (IToF (BToI (xs.i /= ys.i)))
    numDifferent == 0.0

'Transcencendental functions

interface Floating a:Type where
  exp    : a -> a
  exp2   : a -> a
  log    : a -> a
  log2   : a -> a
  log10  : a -> a
  log1p  : a -> a
  sin    : a -> a
  cos    : a -> a
  tan    : a -> a
  sinh   : a -> a
  cosh   : a -> a
  tanh   : a -> a
  floor  : a -> a
  ceil   : a -> a
  round  : a -> a
  sqrt   : a -> a
  pow    : a -> a -> a
  lgamma : a -> a

def lbeta (_ : Add a) ?=> (_ : Floating a) ?=> : a -> a -> a = \x y. lgamma x + lgamma y - lgamma (x + y)

-- Todo: better numerics for very large and small values.
-- Using %exp here to avoid circular definition problems.
def float32_sinh (x:Float32) : Float32 = %fdiv (%fsub (%exp x) (%exp (%fsub 0.0 x))) 2.0
def float32_cosh (x:Float32) : Float32 = %fdiv ((%exp x) + (%exp (%fsub 0.0 x))) 2.0
def float32_tanh (x:Float32) : Float32 = %fdiv (%fsub (%exp x) (%exp (%fsub 0.0 x))) ((%exp x) + (%exp (%fsub 0.0 x)))

-- Todo: unify this with float32 functions.
def float64_sinh (x:Float64) : Float64 = %fdiv (%fsub (%exp x) (%exp (%fsub (FToF64 0.0) x))) (FToF64 2.0)
def float64_cosh (x:Float64) : Float64 = %fdiv ((%exp x) + (%exp (%fsub (FToF64 0.0) x))) (FToF64 2.0)
def float64_tanh (x:Float64) : Float64 = %fdiv (%fsub (%exp x) (%exp (%fsub (FToF64 0.0) x))) ((%exp x) + (%exp (%fsub (FToF64 0.0) x)))


instance float64Floating : Floating Float64 where
  exp    = \x:Float64. %exp x
  exp2   = \x:Float64. %exp2   x
  log    = \x:Float64. %log    x
  log2   = \x:Float64. %log2   x
  log10  = \x:Float64. %log10  x
  log1p  = \x:Float64. %log1p  x
  sin    = \x:Float64. %sin    x
  cos    = \x:Float64. %cos    x
  tan    = \x:Float64. %tan    x
  sinh   = float64_sinh
  cosh   = float64_cosh
  tanh   = float64_tanh
  floor  = \x:Float64. %floor  x
  ceil   = \x:Float64. %ceil   x
  round  = \x:Float64. %round  x
  sqrt   = \x:Float64. %sqrt   x
  pow    = \x:Float64 y:Float64. %fpow x y
  lgamma = \x:Float64. %lgamma x

instance float32Floating : Floating Float32 where
  exp    = \x:Float32. %exp x
  exp2   = \x:Float32. %exp2   x
  log    = \x:Float32. %log    x
  log2   = \x:Float32. %log2   x
  log10  = \x:Float32. %log10  x
  log1p  = \x:Float32. %log1p  x
  sin    = \x:Float32. %sin    x
  cos    = \x:Float32. %cos    x
  tan    = \x:Float32. %tan    x
  sinh   = float32_sinh
  cosh   = float32_cosh
  tanh   = float32_tanh
  floor  = \x:Float32. %floor  x
  ceil   = \x:Float32. %ceil   x
  round  = \x:Float32. %round  x
  sqrt   = \x:Float32. %sqrt   x
  pow    = \x:Float32 y:Float32. %fpow x y
  lgamma = \x:Float32. %lgamma x

'Working with index sets

def Range (low:Int) (high:Int) : Type = %IntRange low high
def Fin (n:Int) : Type = Range 0 n
def ordinal (i:a) : Int = %toOrdinal i
def size (n:Type) : Int = %idxSetSize n
def unsafeFromOrdinal (n : Type) (i : Int) : n = %unsafeFromOrdinal n i

def fromOrdinal (n:Type) (i:Int) : n =
  case (0 <= i) && (i < size n) of
    True  -> unsafeFromOrdinal _ i
    False -> throw

def asidx (n:Type) ?-> (i:Int) : n = fromOrdinal n i
def (@) (i:Int) (n:Type) : n = fromOrdinal n i
def iota (n:Type) : n=>Int = for i. ordinal i

-- TODO: we want Eq and Ord for all index sets, not just `Fin n`
@instance
def finEq (n:Int) ?-> : Eq (Fin n) = MkEq \x y. ordinal x == ordinal y

@instance
def finOrd (n:Int) ?-> : Ord (Fin n) =
  MkOrd finEq (\x y. ordinal x > ordinal y) (\x y. ordinal x < ordinal y)

'Misc

pi : Float = 3.141592653589793

def id (x:a) : a = x
def dup (x:a) : (a & a) = (x, x)
def map (f:a->{|eff} b) (xs: n=>a) : {|eff} (n=>b) = for i. f xs.i
def zip (xs:n=>a) (ys:n=>b) : (n=>(a&b)) = for i. (xs.i, ys.i)
def unzip (xys:n=>(a&b)) : (n=>a & n=>b) = (map fst xys, map snd xys)
def fanout (n:Type) (x:a) : n=>a = for i. x
def sq (d:Mul a) ?=> (x:a) : a = x * x
def abs (_:Add a) ?=> (_:Ord a) ?=> (x:a) : a = select (x > zero) x (zero - x)
def mod (x:Int) (y:Int) : Int = rem (y + rem x y) y

def slice (xs:n=>a) (start:Int) (m:Type) : m=>a =
  for i. xs.(fromOrdinal _ (ordinal i + start))

def reindex (ixr: b -> a) (tab: a=>v) : b=>v = for i. tab.(ixr i)

def scan (init:a) (body:n->a->(a&b)) : (a & n=>b) =
  swap $ withState init \s. for i.
    c = get s
    (c', y) = body i c
    s := c'
    y

def fold (init:a) (body:(n->a->a)) : a = fst $ scan init \i x. (body i x, ())
def reduce (identity:a) (combine:(a->a->a)) (xs:n=>a) : a =
  -- `combine` should be a commutative and associative, and form a
  -- commutative monoid with `identity`
  -- TODO: implement with a parallelizable monoid-parameterized writer
  fold identity (\i c. combine c xs.i)

-- TODO: call this `scan` and call the current `scan` something else
def scan' (init:a) (body:n->a->a) : n=>a = snd $ scan init \i x. dup (body i x)
-- TODO: allow tables-via-lambda and get rid of this
def fsum (xs:n->Float) : Float = snd $ withAccum \ref. for i. ref += xs i
def sum  (_: Add v) ?=> (xs:n=>v) : v = reduce zero (+) xs
def prod (_: Mul v) ?=> (xs:n=>v) : v = reduce one  (*) xs
def mean (n:Type) ?-> (xs:n=>Float) : Float = sum xs / IToF (size n)
def std (xs:n=>Float) : Float = sqrt $ mean (map sq xs) - sq (mean xs)
def any (xs:n=>Bool) : Bool = reduce False (||) xs
def all (xs:n=>Bool) : Bool = reduce True  (&&) xs


def applyN (n:Int) (x:a) (f:a -> a) : a =
  snd $ withState x \ref. for _:(Fin n).
    ref := f (get ref)

def linspace (n:Type) (low:Float) (high:Float) : n=>Float =
  dx = (high - low) / IToF (size n)
  for i:n. low + IToF (ordinal i) * dx

def transpose (x:n=>m=>a) : m=>n=>a = for i j. x.j.i
def vdot (x:n=>Float) (y:n=>Float) : Float = fsum \i. x.i * y.i
def dot (_:VSpace v) ?=> (s:n=>Float) (vs:n=>v) : v = sum for j. s.j .* vs.j

-- matmul. Better symbol to use? `@`?
(**) : (l=>m=>Float) -> (m=>n=>Float) -> (l=>n=>Float) = \x y.
  y' = transpose y
  for i k. fsum \j. x.i.j * y'.k.j

(**.) : (n=>m=>Float) -> (m=>Float) -> (n=>Float) = \mat v. for i. vdot mat.i v
(.**) : (m=>Float) -> (n=>m=>Float) -> (n=>Float) = flip (**.)

def inner (x:n=>Float) (mat:n=>m=>Float) (y:m=>Float) : Float =
  fsum \(i,j). x.i * mat.i.j * y.j

'Functions for working with the pseudorandom number generator

-- TODO: newtype
Key = Int64

def hash (x:Key) (y:Int) : Key =
  y64 = IToI64 y
  %ffi threefry2x32 Int64 x y64
def newKey (x:Int) : Key = hash (IToI64 0) x
def splitKey (k:Key) : (Key & Key) = (hash k 0, hash k 1)
def splitKey3 (k:Key) : (Key & Key & Key) =
  (k1, k') = splitKey k
  (k2, k3) = splitKey k'
  (k1, k2, k3)

def many (f:Key->a) (k:Key) (i:n) : a = f (hash k (ordinal i))
def ixkey (k:Key) (i:n) : Key = hash k (ordinal i)
def ixkey2 (k:Key) (i:n) (j:m) : Key = hash (hash k (ordinal i)) (ordinal j)
def rand (k:Key) : Float = F64ToF $ %ffi randunif Float64 k
def randVec (n:Int) (f: Key -> a) (k: Key) : Fin n => a =
  for i:(Fin n). f (ixkey k i)

def randMat (n:Int) (m:Int) (f: Key -> a) (k: Key) : Fin n => Fin m => a =
  for i j. f (ixkey2 k i j)

def randn (k:Key) : Float =
  (k1, k2) = splitKey k
  u1 = rand k1
  u2 = rand k2
  sqrt ((-2.0) * log u1) * cos (2.0 * pi * u2)

def randIdx (n:Type) ?-> (k:Key) : n =
  unif = rand k
  fromOrdinal n $ FToI $ floor $ unif * IToF (size n)

-- TODO: Make this better...
def randInt (k:Key) : Int = (I64ToI k) `mod` 2147483647

def bern (p:Float) (k:Key) : Bool = rand k < p

def randnVec (n:Type) ?-> (k:Key) : n=>Float =
  for i. randn (ixkey k i)

'min / max etc

def minBy (_:Ord o) ?=> (f:a->o) (x:a) (y:a) : a = select (f x < f y) x y
def maxBy (_:Ord o) ?=> (f:a->o) (x:a) (y:a) : a = select (f x > f y) x y

def min (_:Ord o) ?=> (x1: o) -> (x2: o) : o = minBy id x1 x2
def max (_:Ord o) ?=> (x1: o) -> (x2: o) : o = maxBy id x1 x2

def minimumBy (_:Ord o) ?=> (f:a->o) (xs:n=>a) : a =
  reduce xs.(0@_) (minBy f) xs
def maximumBy (_:Ord o) ?=> (f:a->o) (xs:n=>a) : a =
  reduce xs.(0@_) (maxBy f) xs

def minimum (_:Ord o) ?=> (xs:n=>o) : o = minimumBy id xs
def maximum (_:Ord o) ?=> (xs:n=>o) : o = maximumBy id xs

def argmin (_:Ord o) ?=> (xs:n=>o) : n =
  zeroth = (0@_, xs.(0@_))
  compare = \(idx1, x1) (idx2, x2).
    select (x1 < x2) (idx1, x1) (idx2, x2)
  zipped = for i. (i, xs.i)
  fst $ reduce zeroth compare zipped


'Automatic differentiation

-- TODO: add vector space constraints
def linearize (f:a->b) (x:a) : (b & a --o b) = %linearize f x
def jvp (f:a->b) (x:a) : a --o b = snd (linearize f x)
def transposeLinear (f:a --o b) : b --o a = %linearTranspose f

def vjp (f:a->b) (x:a) : (b & b --o a) =
  (y, df) = linearize f x
  (y, transposeLinear df)

def grad (f:a->Float) (x:a) : a = snd (vjp f x) 1.0

def deriv (f:Float->Float) (x:Float) : Float = jvp f x 1.0

def derivRev (f:Float->Float) (x:Float) : Float = snd (vjp f x) 1.0

interface HasAllClose a:Type where
  allclose : a -> a -> a -> a -> Bool

interface HasDefaultTolerance a:Type where
  atol : a
  rtol : a

def (~~) (_:HasAllClose a) ?=> (d:HasDefaultTolerance a) ?=> : a -> a -> Bool = allclose atol rtol

instance allCloseF32 : HasAllClose Float32 where
  allclose = \atol rtol x y. abs (x - y) <= (atol + rtol * abs y)

instance allCloseF64 : HasAllClose Float64 where
  allclose = \atol rtol x y. abs (x - y) <= (atol + rtol * abs y)

instance defaultToleranceF32 : HasDefaultTolerance Float32 where
  atol = FToF32 0.00001
  rtol = FToF32 0.0001

instance defaultToleranceF64 : HasDefaultTolerance Float64 where
  atol = FToF64 0.00000001
  rtol = FToF64 0.00001

instance allCloseTable : HasAllClose t ?=> HasDefaultTolerance t ?=> HasAllClose (n=>t) where
  allclose = \atol rtol a b. all for i:n. (a.i ~~ b.i)

instance defaultToleranceTable : (HasDefaultTolerance t) ?=> HasDefaultTolerance (n=>t) where
  atol = for i. atol
  rtol = for i. rtol


def checkDerivBase (f:Float->Float) (x:Float) : Bool =
  eps = 0.01
  ansFwd  = deriv    f x
  ansRev  = derivRev f x
  ansNumeric = (f (x + eps) - f (x - eps)) / (2. * eps)
  ansFwd ~~ ansNumeric && ansRev ~~ ansNumeric

def checkDeriv (f:Float->Float) (x:Float) : Bool =
  checkDerivBase f x && checkDerivBase (deriv f) x

'Control flow

def while
    (eff:Effects) ?->
    (cond: Unit -> {|eff} Bool)
    (body: Unit -> {|eff} Unit)
    : {|eff} Unit =
  cond' : Unit -> {|eff} Int8 = \_. BToI8 $ cond ()
  %while cond' body

'Vector support

-- TODO: Reenable vector suport once fixed-width types are supported.
-- def UNSAFEFromOrdinal (n : Type) (i : Int) : n = %unsafeAsIndex n i
--
-- VectorWidth = 4  -- XXX: Keep this synced with the constant defined in Array.hs
-- VectorFloat  = todo
--
-- def packVector (a : Float) (b : Float) (c : Float) (d : Float) : VectorFloat = %vectorPack a b c d
-- def indexVector (v : VectorFloat) (i : Fin VectorWidth) : Float = %vectorIndex v i
--
-- -- NB: Backends should be smart enough to optimize this to a vector load from v
-- def loadVector (v : (Fin VectorWidth)=>Float) : VectorFloat =
--   idx = Fin VectorWidth
--   (packVector v.(UNSAFEFromOrdinal idx 0)
--               v.(UNSAFEFromOrdinal idx 1)
--               v.(UNSAFEFromOrdinal idx 2)
--               v.(UNSAFEFromOrdinal idx 3))
-- def storeVector (v : VectorFloat) : (Fin VectorWidth)=>Float =
--   idx = Fin VectorWidth
--   [ indexVector v (UNSAFEFromOrdinal idx 0)
--   , indexVector v (UNSAFEFromOrdinal idx 1)
--   , indexVector v (UNSAFEFromOrdinal idx 2)
--   , indexVector v (UNSAFEFromOrdinal idx 3) ]
--
-- def broadcastVector (v : Float) : VectorFloat = packVector v v v v
--
-- @instance vectorFloatAdd : Add VectorFloat =
--   (MkAdd ( \x y. %vfadd x y )
--          ( \x y. %vfsub x y )
--          ( broadcastVector zero ))
-- @instance vectorFloatMul : Mul VectorFloat =
--   MkMul (\x y. %vfmul x y) $ packVector 1.0 1.0 1.0 1.0
-- @instance vectorFloatVSpace : VSpace VectorFloat =
--   MkVSpace vectorFloatAdd \x v. broadcastVector x * v

'Tiling

def Tile (n : Type) (m : Type) : Type = %IndexSlice n m

-- One can think of instances of `Tile n m` as injective functions `m -> n`,
-- with the special property that consecutive elements of m map to consecutive
-- elements of n. In this view (+>) is just function application, while ++>
-- is currying followed by function application. We cannot represent currying
-- in isolation, because `Tile n (Tile u v)` does not make sense, unlike `Tile n (u & v)`.
def (+>) (l : Type) ?-> (t:Tile n l) (i : l) : n = %sliceOffset t i
def (++>) (t : Tile n (u & v)) (i : u) : Tile n v = %sliceCurry t i

def tile  (l : Type) ?->
          (fTile : (t:(Tile n l) -> {|eff} l=>a))
          (fScalar : n -> {|eff} a) : {|eff} n=>a = %tiled fTile fScalar
def tile1 (n : Type) ?-> (l : Type) ?-> (m : Type) ?->
          (fTile : (t:(Tile n l) -> {|eff} m=>l=>a))
          (fScalar : n -> {|eff} m=>a) : {|eff} m=>n=>a = %tiledd fTile fScalar

-- TODO: This should become just `loadVector $ for i. arr.(t +> i)`
--       once we are able to eliminate temporary arrays. Until then, we inline for performance...
--def loadTile (t : Tile n (Fin VectorWidth)) (arr : n=>Float) : VectorFloat =
--  idx = Fin VectorWidth
--  (packVector arr.(t +> UNSAFEFromOrdinal idx 0)
--              arr.(t +> UNSAFEFromOrdinal idx 1)
--              arr.(t +> UNSAFEFromOrdinal idx 2)
--              arr.(t +> UNSAFEFromOrdinal idx 3))

'Numerical utilities

def logsumexp (x: n=>Float) : Float =
  m = maximum x
  m + (log $ sum for i. exp (x.i - m))

def logsoftmax (x: n=>Float) : n=>Float =
  lse = logsumexp x
  for i. x.i - lse

def softmax (x: n=>Float) : n=>Float =
  m = maximum x
  e =  for i. exp (x.i - m)
  s = sum e
  for i. e.i / s

def evalpoly (_:VSpace v) ?=> (coefficients:n=>v) (x:Float) : v =
  -- Evaluate a polynomial at x.  Same as Numpy's polyval.
  fold zero \i c. coefficients.i + x .* c


'Monoid

interface Monoid a:Type where
  mempty : a
  mcombine : a -> a -> a  -- can't use `<>` just for parser reasons?

(<>) : Monoid a ?=> a -> a -> a = mcombine

'Length-erased lists

data List a:Type =
  AsList n:Int foo:(Fin n => a)

instance monoidList : Monoid (List a) where
  mempty = AsList _ []
  mcombine = \x y.
    (AsList nx xs) = x
    (AsList ny ys) = y
    nz = nx + ny
    AsList _ $ for i:(Fin nz).
      i' = ordinal i
      case i' < nx of
        True  -> xs.(fromOrdinal _ i')
        False -> ys.(fromOrdinal _ (i' - nx))

'Isomorphisms

data Iso a:Type b:Type = MkIso { fwd: a -> b & bwd: b -> a }

def appIso (iso: Iso a b) (x:a) : b =
  (MkIso {fwd, bwd}) = iso
  fwd x

def flipIso (iso: Iso a b) : Iso b a =
  (MkIso {fwd, bwd}) = iso
  MkIso {fwd=bwd, bwd=fwd}

def revIso (iso: Iso a b) (x:b) : a = appIso (flipIso iso) x

idIso : Iso a a = MkIso {fwd=id, bwd=id}

def (&>>) (iso1: Iso a b) (iso2: Iso b c) : Iso a c =
  (MkIso {fwd=fwd1, bwd=bwd1}) = iso1
  (MkIso {fwd=fwd2, bwd=bwd2}) = iso2
  MkIso {fwd=(fwd1 >>> fwd2), bwd=(bwd1 <<< bwd2)}

def (<<&) (iso2: Iso b c) (iso1: Iso a b) : Iso a c = iso1 &>> iso2

-- Lens-like accessors
-- (note: #foo is an Iso {foo: a & ...b} (a & {&...b}))
def getAt  (iso: Iso a (b & c)) : a -> b = fst <<< appIso iso
def popAt  (iso: Iso a (b & c)) : a -> c = snd <<< appIso iso
def pushAt (iso: Iso a (b & c)) (x:b) (r:c) : a = revIso iso (x, r)
def setAt  (iso: Iso a (b & c)) (x:b) (r:a) : a =
  pushAt iso x $ popAt iso r

-- Prism-like accessors
-- (note: #?foo is an Iso {foo: a | ...b} (a | {|...b}))
def matchWith (iso: Iso a (b | c)) (x: a) : Maybe b =
  case appIso iso x of
    Left x -> Just x
    Right _ -> Nothing
def buildWith (iso: Iso a (b | c)) (x: b) : a = revIso iso $ Left x

swapPairIso : Iso (a & b) (b & a) =
  MkIso {fwd = \(a, b). (b, a), bwd = \(b, a). (a, b)}

-- Complement the focus of a lens-like isomorphism
exceptLens : Iso a (b & c) -> Iso a (c & b) = \iso. iso &>> swapPairIso

swapEitherIso : Iso (a | b) (b | a) =
  fwd = \x. case x of
    Left l -> Right l
    Right r -> Left r
  bwd = \x. case x of
    Left r -> Right r
    Right l -> Left l
  MkIso {fwd, bwd}

-- Complement the focus of a prism-like isomorphism
exceptPrism : Iso a (b | c) -> Iso a (c | b) = \iso. iso &>> swapEitherIso

-- Use a lens-like iso to split a 1d table into a 2d table
def overLens (iso: Iso a (b & c)) (tab: a=>v) : (b=>c=>v) =
  for i j. tab.(revIso iso (i, j))

-- Zipper isomorphisms to easily specify many record/variant fields:
-- #&foo is an Iso ({&...l} & {foo:a & ...r}) ({foo:a & ...l} & {&...r})
-- #|foo is an Iso ({|...l} | {foo:a | ...r}) ({foo:a | ...l} | {|...r})

-- Convert a record zipper isomorphism to a normal lens-like isomorphism
-- by using splitR &>> iso
splitR : Iso a ({&} & a) = MkIso {fwd=\x. ({}, x), bwd=\({}, x). x}

def overFields (iso: Iso ({&} & a) (b & c)) (tab: a=>v) : b=>c=>v =
  overLens (splitR &>> iso) tab

-- Convert a variant zipper isomorphism to a normal prism-like isomorphism
-- by using splitV &>> iso
splitV : Iso a ({|} | a) =
  MkIso {fwd=\x. Right x, bwd=\v. case v of Right x -> x}

def sliceFields (iso: Iso ({|} | a) (b | c)) (tab: a=>v) : b=>v =
  reindex (buildWith $ splitV &>> iso) tab

Char : Type = %Char
def MkChar (c:Int8) : Char = %MkChar c

String : Type = List Char

CharPtr : Type = %CharPtr

interface Show a:Type where
  show : a -> String

def showFloat' (x:Float) : String =
  (n, ptr) = %ffi showFloat (Int & CharPtr) x
  AsList n $ for i:(Fin n).
    MkChar $ %ptrLoad (%ptrOffset ptr (ordinal i))

def showInt' (x:Int) : String =
  (n, ptr) = %ffi showInt (Int & CharPtr) x
  AsList n $ for i:(Fin n).
    MkChar $ %ptrLoad (%ptrOffset ptr (ordinal i))

instance showFloat : Show Float where
  show = showFloat'

<<<<<<< HEAD
instance showInt : Show Int where
  show = showInt'

-- pipe-like reverse function application
def (|>) (x:a) (f: a -> b) : b = f x
=======

'## Floating point helper functions

def sign (x:Float) : Float =
  case x > 0.0 of
    True -> 1.0
    False -> case x < 0.0 of
      True -> -1.0
      False -> x

def copysign (a:Float) (b:Float) : Float =
  case b > 0.0 of
    True -> a
    False -> case b < 0.0 of
      True -> (-a)
      False -> 0.0

-- Todo: use IEEE floating-point builtins.
infinity = 1.0 / 0.0
nan      = 0.0 / 0.0

-- Todo: use IEEE floating-point builtins.
def isinf (x:Float) : Bool = (x == infinity) || (x == -infinity)
def isnan (x:Float) : Bool = not (x >= x && x <= x)

-- Todo: use IEEE-754R 5.11: Floating Point Comparison Relation cmpUnordered.
def either_is_nan (x:Float) (y:Float) : Bool = (isnan x) || (isnan y)


'## Trigonometric functions.

def atan_inner (x:Float) : Float =
  -- From "Computing accurate Horner form approximations to
  -- special functions in finite precision arithmetic"
  -- https://arxiv.org/abs/1508.03211
  -- Only accurate in the range [-1, 1]
  s = x * x
  r = 0.0027856871
  r = r * s - 0.0158660002
  r = r * s + 0.042472221
  r = r * s - 0.0749753043
  r = r * s + 0.106448799
  r = r * s - 0.142070308
  r = r * s + 0.199934542
  r = r * s - 0.333331466
  r = r * s
  r * x + x

def min_and_max (_: Ord a) ?=> (x:a) (y:a) : (a & a) =
  select (x < y) (x, y) (y, x)  -- get both with one comparison.

def atan2 (y:Float) (x:Float) : Float =
  -- Based off of the Tensorflow implementation at
  -- github.com/tensorflow/mlir-hlo/blob/master/lib/
  -- Dialect/mhlo/transforms/legalize_trigonometric_to_approximation.cc#L147
  -- With a fix to the nan propagation.
  abs_x = abs x
  abs_y = abs y
  (min_abs_x_y, max_abs_x_y) = min_and_max abs_x abs_y
  a = atan_inner (min_abs_x_y / max_abs_x_y)
  a = select (abs_x <= abs_y) ((pi / 2.0) -a) a
  a = select (x < 0.0) pi a
  t = select (x < 0.0) pi 0.0
  a = select (y == 0.0) t a
  t = select (x < 0.0) (3.0 * pi / 4.0) (pi / 4.0)
  a = select (isinf x && isinf y) t a  -- Handle infinite inputs.
  a = copysign a y
  select (either_is_nan x y) nan a  -- Propagate NaNs.

def atan (x:Float) : Float = atan2 x 1.0


'## Complex numbers

data Complex = MkComplex Float Float  -- real, imaginary

instance allCloseComplex : HasAllClose Complex where
  allclose = \atol rtol (MkComplex a b) (MkComplex c d). (a ~~ c) && (b ~~ d)

instance defaultToleranceComplex : HasDefaultTolerance Complex where
  atol = MkComplex atol atol
  rtol = MkComplex rtol rtol

@instance ComplexEq : Eq Complex =
  MkEq \(MkComplex a b) (MkComplex c d). (a == c) && (b == d)

instance ComplexAdd : Add Complex where
  add = \(MkComplex a b) (MkComplex c d). MkComplex (a + c) (b + d)
  sub = \(MkComplex a b) (MkComplex c d). MkComplex (a - c) (b - d)
  zero = MkComplex 0.0 0.0

instance ComplexMul : Mul Complex where
  mul = \(MkComplex a b) (MkComplex c d).
    MkComplex (a * c - b * d) (a * d + b * c)
  one = MkComplex 1.0 0.0

@instance complexVS : VSpace Complex =
  MkVSpace ComplexAdd \a:Float (MkComplex c d):Complex. MkComplex (a * c) (a * d)

-- Todo: Hook up to (/) operator.  Might require two-parameter VSpace.
def complex_division (MkComplex a b:Complex) (MkComplex c d:Complex): Complex =
  MkComplex ((a * c + b * d) / (c * c + d * d)) ((b * c - a * d) / (c * c + d * d))

def complex_exp (MkComplex a b:Complex) : Complex =
  expx = exp a
  MkComplex (expx * cos b) (expx * sin b)

def complex_exp2 (MkComplex a b:Complex) : Complex =
  exp2x = exp2 a
  b' = b * log 2.0
  MkComplex (exp2x * cos b') (exp2x * sin b')

def complex_conj (MkComplex a b:Complex) : Complex = MkComplex a (-b)
def complex_abs  (MkComplex a b:Complex) : Float = a * a + b * b
def complex_mag  (MkComplex a b:Complex) : Float = sqrt (a * a + b * b)
def complex_arg  (MkComplex a b:Complex) : Float = atan2 b a

complex_log   = \x:Complex. MkComplex (log (complex_mag x)) (complex_arg x)
complex_log2  = \x:Complex. (complex_log x) / log 2.0
complex_log10 = \x:Complex. (complex_log x) / log 10.0
complex_pow = \base:Complex power:Complex. complex_exp (power * complex_log base)

def complex_sqrt (MkComplex a b:Complex) : Complex =
  m = complex_mag $ MkComplex a b
  MkComplex (sqrt ((a + m) / 2.0)) (sign b * sqrt ((m - a) / 2.0))

def complex_sin  (MkComplex a b:Complex) : Complex = MkComplex (sin  a * cosh b) (cos   a * sinh b)
def complex_sinh (MkComplex a b:Complex) : Complex = MkComplex (sinh a *  cos b) (cosh  a * sin  b)
def complex_cos  (MkComplex a b:Complex) : Complex = MkComplex (cos  a * cosh b) (-sin  a * sinh b)
def complex_cosh (MkComplex a b:Complex) : Complex = MkComplex (cosh a *  cos b) (-sinh a * sin  b)
def complex_tan  (x:Complex) : Complex = complex_division (complex_sin  x) (complex_cos  x)
def complex_tanh (MkComplex a b:Complex) : Complex =
  num = MkComplex (sinh a * cos b) (cosh a * sin  b)
  den = MkComplex (cosh a * cos b) (sinh a * sin  b)
  complex_division num den

instance ComplexFractional : Fractional Complex where
  divide = complex_division

def complex_floor (MkComplex re im:Complex) : Complex =
  -- from "Complex Floor" by Eugene McDonnell
  -- https://www.jsoftware.com/papers/eem/complexfloor.htm
  fr = floor re
  fi = floor im
  x = re - fr
  y = im - fi
  case (x + y) < 1.0 of
    True -> MkComplex fr fi
    False -> case x >= y of
      True  -> MkComplex (fr + 1.0) fi
      False -> MkComplex fr (fi + 1.0)

complex_ceil =  \x:Complex. -(complex_floor (-x))
complex_round = \x:Complex. complex_floor $ MkComplex 0.5 0.0

complex_lgamma : Complex -> Complex = \x:Complex.
  todo  -- This one is pretty hairy.
        -- See https://cs.uwaterloo.ca/research/tr/1994/23/CS-94-23.pdf

def complex_log1p (x:Complex) : Complex =
  (MkComplex a b) = x
  case a == 0.0 of
    True -> x
    False ->
      u = x + MkComplex 1.0 0.0
      case a <= -1.0 of
        True -> complex_log u
        False -> divide ((complex_log u) * x) x

instance complexFloating : Floating Complex where
  exp    = complex_exp
  exp2   = complex_exp2
  log    = complex_log
  log2   = complex_log2
  log10  = complex_log10
  log1p  = complex_log1p
  sin    = complex_sin
  cos    = complex_cos
  tan    = complex_tan
  sinh   = complex_sinh
  cosh   = complex_cosh
  tanh   = complex_tanh
  floor  = complex_floor
  ceil   = complex_ceil
  round  = complex_round
  sqrt   = complex_sqrt
  pow    = complex_pow
  lgamma = complex_lgamma
>>>>>>> 0ab4b786
<|MERGE_RESOLUTION|>--- conflicted
+++ resolved
@@ -827,13 +827,11 @@
 instance showFloat : Show Float where
   show = showFloat'
 
-<<<<<<< HEAD
 instance showInt : Show Int where
   show = showInt'
 
 -- pipe-like reverse function application
 def (|>) (x:a) (f: a -> b) : b = f x
-=======
 
 '## Floating point helper functions
 
@@ -1021,5 +1019,4 @@
   round  = complex_round
   sqrt   = complex_sqrt
   pow    = complex_pow
-  lgamma = complex_lgamma
->>>>>>> 0ab4b786
+  lgamma = complex_lgamma