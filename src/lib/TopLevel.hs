-- Copyright 2019 Google LLC
--
-- Use of this source code is governed by a BSD-style
-- license that can be found in the LICENSE file or at
-- https://developers.google.com/open-source/licenses/bsd

{-# LANGUAGE LambdaCase #-}
{-# LANGUAGE FlexibleContexts #-}
{-# LANGUAGE OverloadedStrings #-}

module TopLevel (evalSourceBlock, EvalConfig (..), initializeBackend,
                 Backend (..)) where

import Control.Concurrent.MVar
import Control.Monad.State
import Control.Monad.Reader
import Control.Monad.Except hiding (Except)
import Data.Text.Prettyprint.Doc
import Foreign.Ptr

import Array
import Syntax
import Cat
import Env
import Type
import Inference
import Simplify
import Serialize
import Imp
import Flops
import Interpreter
import JIT
import Logging
import LLVMExec
import PPrint
import Parser
import PipeRPC
import JAX
import Util (highlightRegion)

data Backend = LLVM | Interp | JAX  deriving (Show, Eq)
data EvalConfig = EvalConfig
  { backendName :: Backend
  , preludeFile :: FilePath
  , logFile     :: Maybe FilePath
  , evalEngine  :: BackendEngine
  , logService  :: Logger [Output] }

data BackendEngine = LLVMEngine LLVMEngine
                   | JaxServer JaxServer
                   | InterpEngine

type LLVMEngine = MVar (Env (Ptr ()))
type JaxServer = PipeServer ( (JaxFunction, [JVar]) -> ([JVar], String)
                           ,( [JVar] -> [Array]
                           ,( Array -> ()  -- for debugging
                           ,())))

type TopPassM a = ReaderT EvalConfig IO a

-- TODO: handle errors due to upstream modules failing
evalSourceBlock :: EvalConfig -> TopEnv -> SourceBlock -> IO (TopEnv, Result)
evalSourceBlock opts env block = do
  (ans, outs) <- runTopPassM opts $ evalSourceBlockM env block
  let outs' = filter (keepOutput block) outs
  case ans of
    Left err   -> return (mempty, Result outs' (Left (addCtx block err)))
    Right env' -> return (env'  , Result outs' (Right ()))

runTopPassM :: EvalConfig -> TopPassM a -> IO (Except a, [Output])
runTopPassM opts m = runLogger (logFile opts) $ \logger ->
  runExceptT $ catchIOExcept $ runReaderT m $ opts {logService = logger}

evalSourceBlockM :: TopEnv -> SourceBlock -> TopPassM TopEnv
evalSourceBlockM env@(TopEnv substEnv) block = case sbContents block of
  RunModule m -> evalUModule env m
  Command cmd (v, m) -> mempty <$ case cmd of
    EvalExpr fmt -> do
      val <- evalUModuleVal env v m
      case fmt of
        Printed -> do
          logTop $ TextOut $ pprintVal val
        Heatmap -> logTop $ valToHeatmap val
        Scatter -> logTop $ valToScatter val
    GetType -> do  -- TODO: don't actually evaluate it
<<<<<<< HEAD
      val <- evalUModuleVal env v m
      logTop $ TextOut $ pprint $ getType val
    -- Dump DexObject fname -> do
    --   val <- evalUModuleVal env v m
    --   s <- liftIO $ pprintVal val
    --   liftIO $ writeFile fname s
    -- Dump DexBinaryObject fname -> do
    --   val <- evalUModuleVal env v m
    --   liftIO $ dumpDataFile fname val
    ShowPasses -> void $ evalUModule env m
    ShowPass _ -> void $ evalUModule env m
    TimeIt     -> void $ evalUModule env m
  GetNameType v -> case envLookup substEnv (v:>()) of
    Just x -> logTop (TextOut $ pprint (getType x)) >> return mempty
    _      -> liftEitherIO $ throw UnboundVarErr $ pprint v
=======
      val <- evalModuleValSkeleton env v m
      logTop $ TextOut $ pprint $ getType val
    Dump DexObject fname -> do
      val <- evalModuleVal env v m
      liftIO $ writeFile fname $ pprintVal val
    Dump DexBinaryObject fname -> do
      val <- evalModuleVal env v m
      liftIO $ dumpDataFile fname val
    ShowPasses -> void $ evalModule env m
    ShowPass _ -> void $ evalModule env m
    TimeIt     -> void $ evalModule env m
  GetNameType v -> case envLookup typeEnv v of
    Just (L ty) -> logTop (TextOut $ pprint ty) >> return mempty
    _           -> liftEitherIO $ throw UnboundVarErr $ pprint v
>>>>>>> 6571e978
  IncludeSourceFile fname -> do
    source <- liftIO $ readFile fname
    evalSourceBlocks env $ parseProg source
  -- LoadData p DexObject fname -> do
  --   source <- liftIO $ readFile fname
  --   let val = ignoreExcept $ parseData source
  --   let decl = LetMono p val
  --   let outVars = toList p
  --   evalUModule env $ Module (sbId block) ([], outVars) [decl]
  -- LoadData p DexBinaryObject fname -> do
  --   val <- liftIO $ loadDataFile fname
  --   -- TODO: handle patterns and type annotations in binder
  --   let (RecLeaf b) = p
  --   let outEnv = b @> val
  --   return $ TopEnv (fmap getType outEnv, mempty) outEnv mempty
  UnParseable _ s -> liftEitherIO $ throw ParseErr s
  _               -> return mempty

keepOutput :: SourceBlock -> Output -> Bool
keepOutput block output = case output of
  PassInfo name _ -> case sbContents block of
    Command (ShowPasses)     _ -> True
    Command (ShowPass name') _ -> name == name'
    Command (TimeIt)         _ -> name == LLVMEval
    _                          -> False
  MiscLog _ -> case sbContents block of
    Command (ShowPasses) _ -> True
    _                      -> False
  _ -> True

evalSourceBlocks :: TopEnv -> [SourceBlock] -> TopPassM TopEnv
evalSourceBlocks env blocks = catFoldM evalSourceBlockM env blocks

<<<<<<< HEAD
evalUModuleVal :: TopEnv -> Name -> UModule -> TopPassM Val
evalUModuleVal env v m = do
  env' <- evalUModule env m
  let (TopEnv simpEnv) = env <> env'
  let val = subst (simpEnv, mempty) $ simpEnv ! (v:>())
=======
evalModuleValSkeleton :: TopEnv -> Var -> FModule -> TopPassM Val
evalModuleValSkeleton env v m = do
  env' <- evalModule env m
  let (TopEnv _ simpEnv _) = env <> env'
  let (L val) = simpEnv ! v
  let val' = subst (simpEnv, mempty) val
  return val'

evalModuleVal :: TopEnv -> Var -> FModule -> TopPassM Val
evalModuleVal env v m = do
  val <- evalModuleValSkeleton env v m
>>>>>>> 6571e978
  backend <- asks evalEngine
  liftIO $ substArrayLiterals backend val

-- TODO: extract only the relevant part of the env we can check for module-level
-- unbound vars and upstream errors here. This should catch all unbound variable
-- errors, but there could still be internal shadowing errors.
evalUModule :: TopEnv -> UModule -> TopPassM TopEnv
evalUModule env untyped = do
  -- TODO: it's handy to log the env, but we need to filter out just the
  --       relevant part (transitive closure of free vars)
  -- logTop $ MiscLog $ "\n" ++ pprint env
  logPass Parse untyped
  typed <- typePass env untyped
  checkPass TypePass typed
  evalModule env typed

evalModule :: TopEnv -> Module -> TopPassM TopEnv
evalModule (TopEnv simpEnv) normalized = do
  let (defunctionalized, simpEnv') = simplifyModule simpEnv normalized
  checkPass SimpPass defunctionalized
  let (Module _ _ outVars dfExpr) = defunctionalized
  case dfExpr of
    Block [] (Atom UnitVal) -> do
      return $ TopEnv simpEnv'
    _ -> do
      results <- (ignoreExcept . fromConsList) <$> evalBackend dfExpr
      let simpEnv'' = subst (newEnv outVars results, mempty) simpEnv'
      return $ TopEnv simpEnv''

initializeBackend :: Backend -> IO BackendEngine
initializeBackend backend = case backend of
  LLVM -> liftM LLVMEngine $ newMVar mempty
  JAX  -> liftM JaxServer $ startPipeServer "python3" ["misc/py/jax_call.py"]
  _ -> error "Not implemented"

<<<<<<< HEAD
evalBackend :: Block -> TopPassM Atom
=======
arrayVars :: HasVars a => a -> [Var]
arrayVars x = map (\(v@(Name ArrayName _ _), L ty) -> v :> ty) $ envPairs (freeVars x)

evalBackend :: Expr -> TopPassM Atom
>>>>>>> 6571e978
evalBackend expr = do
  backend <- asks evalEngine
  logger  <- asks logService
  let inVars = arrayVars expr
  case backend of
    LLVMEngine engine -> do
      let impFunction = toImpFunction (inVars, expr)
      checkPass ImpPass impFunction
      logPass Flops $ impFunctionFlops impFunction
      let llvmFunc = impToLLVM impFunction
      let exprType = getType expr
      lift $ modifyMVar engine $ \env -> do
        let inPtrs = fmap (env !) inVars
        outPtrs <- callLLVM logger llvmFunc inPtrs
        -- TODO: Assert length of outPtrs/outNames/outTys are equal?
        let (ImpFunction impOutVars _ _) = impFunction
        let (outNames, env') = nameItems (Name ArrayName "arr" 0) env outPtrs
        let outVars = zipWith (:>) outNames (fmap varAnn impOutVars)
        -- XXX: This assumes that the implementation of flattenType and makeDest in Imp yield the same order!
        let result = reStructureArrays exprType $ map Var outVars
        return (env <> env', result)
    JaxServer server -> do
      -- callPipeServer (psPop (psPop server)) $ arrayFromScalar (IntLit 123)
      let jfun = toJaxFunction (inVars, expr)
      checkPass JAXPass jfun
      let jfunSimp = simplifyJaxFunction jfun
      checkPass JAXSimpPass jfunSimp
      let jfunDCE = dceJaxFunction jfunSimp
      checkPass JAXSimpPass jfunDCE
      let inVars' = map (fmap typeToJType) inVars
      (outVars, jaxprDump) <- callPipeServer server (jfunDCE, inVars')
      logPass JaxprAndHLO jaxprDump
      let outVars' = map (fmap jTypeToType) outVars
      return $ reStructureArrays (getType expr) $ map Var outVars'
    InterpEngine -> return $ evalBlock mempty expr


requestArrays :: BackendEngine -> [Var] -> IO [Array]
requestArrays _ [] = return []
requestArrays backend vs = case backend of
  LLVMEngine env -> do
    env' <- readMVar env
    forM vs $ \v@(_ :> ty) -> do
      case envLookup env' v of
        Just ref -> loadArray (ArrayRef (typeToArrayType ty) ref)
        Nothing -> error "Array lookup failed"
  JaxServer server -> do
    let vs' = map (fmap typeToJType) vs
    callPipeServer (psPop server) vs'
  _ -> error "Not implemented"

<<<<<<< HEAD
arrayVars :: HasVars a => a -> [Var]
arrayVars x = [v:>ty | (v@(Name ArrayName _ _), ty) <- envPairs (freeVars x)]

substArrayLiterals :: HasVars a => BackendEngine -> a -> IO a
=======
substArrayLiterals :: BackendEngine -> Atom -> IO Atom
>>>>>>> 6571e978
substArrayLiterals backend x = do
  x' <- substAtomTypes x
  let vs = arrayVars x'
  arrays <- requestArrays backend vs
<<<<<<< HEAD
  let arrayAtoms = map (Con . ArrayLit) arrays
  return $ subst (newEnv vs arrayAtoms, mempty) x
=======
  let arrayTypes = fmap varAnn vs
  let arrayAtoms = fmap (Con . uncurry ArrayLit) $ zip arrayTypes arrays
  return $ subst (newLEnv vs arrayAtoms, mempty) x'
  where
    -- Substitutes all arrays appearing in the type annotations inside x
    substAtomTypes :: Atom -> IO Atom
    substAtomTypes a = case a of
      Var v -> Var <$> traverse substInType v
      -- No substitutions under lambdas. This might cause some issues if we wanted
      -- to print their body, but it's questionable whether we even want to do that.
      Con c -> Con <$> traverseExpr c substInType substAtomTypes return
      _     -> error $ "Unexpected atom: " ++ pprint x
>>>>>>> 6571e978

    substInType :: Type -> IO Type
    substInType (TabTy n b) = TabTy <$> substInType n <*> substInType b
    substInType (TC con)    = TC <$> traverseTyCon con substInType (substArrayLiterals backend)
    -- The reason to sequence type substitution to happen before the general one is so that
    -- we can resolve the sizes of the AFor domains and index sets in table types, which might
    -- contain atoms. However, all types that are valid index sets are TCs, and so there is
    -- nothing we have to do for all other cases.
    substInType t = return t

-- TODO: check here for upstream errors
typePass :: TopEnv -> UModule -> TopPassM Module
typePass env m = liftEitherIO $ inferModule env m

checkPass :: (Pretty a, Checkable a) => PassName -> a -> TopPassM ()
checkPass name x = do
  logPass name x
  liftEitherIO $ checkValid x
  logTop $ MiscLog $ pprint name ++ " checks passed"

logPass :: Pretty a => PassName -> a -> TopPassM ()
logPass passName x = logTop $ PassInfo passName $ pprint x

addCtx :: SourceBlock -> Err -> Err
addCtx block err@(Err e src s) = case src of
  Nothing -> err
  Just (start, stop) ->
    Err e Nothing $ s ++ "\n\n" ++ ctx
    where n = sbOffset block
          ctx = highlightRegion (start - n, stop - n) (sbText block)

logTop :: Output -> TopPassM ()
logTop x = do
  logger <- asks logService
  logThis logger [x]<|MERGE_RESOLUTION|>--- conflicted
+++ resolved
@@ -83,7 +83,6 @@
         Heatmap -> logTop $ valToHeatmap val
         Scatter -> logTop $ valToScatter val
     GetType -> do  -- TODO: don't actually evaluate it
-<<<<<<< HEAD
       val <- evalUModuleVal env v m
       logTop $ TextOut $ pprint $ getType val
     -- Dump DexObject fname -> do
@@ -99,22 +98,6 @@
   GetNameType v -> case envLookup substEnv (v:>()) of
     Just x -> logTop (TextOut $ pprint (getType x)) >> return mempty
     _      -> liftEitherIO $ throw UnboundVarErr $ pprint v
-=======
-      val <- evalModuleValSkeleton env v m
-      logTop $ TextOut $ pprint $ getType val
-    Dump DexObject fname -> do
-      val <- evalModuleVal env v m
-      liftIO $ writeFile fname $ pprintVal val
-    Dump DexBinaryObject fname -> do
-      val <- evalModuleVal env v m
-      liftIO $ dumpDataFile fname val
-    ShowPasses -> void $ evalModule env m
-    ShowPass _ -> void $ evalModule env m
-    TimeIt     -> void $ evalModule env m
-  GetNameType v -> case envLookup typeEnv v of
-    Just (L ty) -> logTop (TextOut $ pprint ty) >> return mempty
-    _           -> liftEitherIO $ throw UnboundVarErr $ pprint v
->>>>>>> 6571e978
   IncludeSourceFile fname -> do
     source <- liftIO $ readFile fname
     evalSourceBlocks env $ parseProg source
@@ -148,25 +131,11 @@
 evalSourceBlocks :: TopEnv -> [SourceBlock] -> TopPassM TopEnv
 evalSourceBlocks env blocks = catFoldM evalSourceBlockM env blocks
 
-<<<<<<< HEAD
 evalUModuleVal :: TopEnv -> Name -> UModule -> TopPassM Val
 evalUModuleVal env v m = do
   env' <- evalUModule env m
   let (TopEnv simpEnv) = env <> env'
   let val = subst (simpEnv, mempty) $ simpEnv ! (v:>())
-=======
-evalModuleValSkeleton :: TopEnv -> Var -> FModule -> TopPassM Val
-evalModuleValSkeleton env v m = do
-  env' <- evalModule env m
-  let (TopEnv _ simpEnv _) = env <> env'
-  let (L val) = simpEnv ! v
-  let val' = subst (simpEnv, mempty) val
-  return val'
-
-evalModuleVal :: TopEnv -> Var -> FModule -> TopPassM Val
-evalModuleVal env v m = do
-  val <- evalModuleValSkeleton env v m
->>>>>>> 6571e978
   backend <- asks evalEngine
   liftIO $ substArrayLiterals backend val
 
@@ -202,25 +171,21 @@
   JAX  -> liftM JaxServer $ startPipeServer "python3" ["misc/py/jax_call.py"]
   _ -> error "Not implemented"
 
-<<<<<<< HEAD
+arrayVars :: HasVars a => a -> [Var]
+arrayVars x = [v:>ty | (v@(Name ArrayName _ _), ty) <- envPairs (freeVars x)]
+
 evalBackend :: Block -> TopPassM Atom
-=======
-arrayVars :: HasVars a => a -> [Var]
-arrayVars x = map (\(v@(Name ArrayName _ _), L ty) -> v :> ty) $ envPairs (freeVars x)
-
-evalBackend :: Expr -> TopPassM Atom
->>>>>>> 6571e978
-evalBackend expr = do
+evalBackend block = do
   backend <- asks evalEngine
   logger  <- asks logService
-  let inVars = arrayVars expr
+  let inVars = arrayVars block
   case backend of
     LLVMEngine engine -> do
-      let impFunction = toImpFunction (inVars, expr)
+      let impFunction = toImpFunction (inVars, block)
       checkPass ImpPass impFunction
       logPass Flops $ impFunctionFlops impFunction
       let llvmFunc = impToLLVM impFunction
-      let exprType = getType expr
+      let exprType = getType block
       lift $ modifyMVar engine $ \env -> do
         let inPtrs = fmap (env !) inVars
         outPtrs <- callLLVM logger llvmFunc inPtrs
@@ -233,7 +198,7 @@
         return (env <> env', result)
     JaxServer server -> do
       -- callPipeServer (psPop (psPop server)) $ arrayFromScalar (IntLit 123)
-      let jfun = toJaxFunction (inVars, expr)
+      let jfun = toJaxFunction (inVars, block)
       checkPass JAXPass jfun
       let jfunSimp = simplifyJaxFunction jfun
       checkPass JAXSimpPass jfunSimp
@@ -243,8 +208,8 @@
       (outVars, jaxprDump) <- callPipeServer server (jfunDCE, inVars')
       logPass JaxprAndHLO jaxprDump
       let outVars' = map (fmap jTypeToType) outVars
-      return $ reStructureArrays (getType expr) $ map Var outVars'
-    InterpEngine -> return $ evalBlock mempty expr
+      return $ reStructureArrays (getType block) $ map Var outVars'
+    InterpEngine -> return $ evalBlock mempty block
 
 
 requestArrays :: BackendEngine -> [Var] -> IO [Array]
@@ -261,44 +226,16 @@
     callPipeServer (psPop server) vs'
   _ -> error "Not implemented"
 
-<<<<<<< HEAD
-arrayVars :: HasVars a => a -> [Var]
-arrayVars x = [v:>ty | (v@(Name ArrayName _ _), ty) <- envPairs (freeVars x)]
-
-substArrayLiterals :: HasVars a => BackendEngine -> a -> IO a
-=======
-substArrayLiterals :: BackendEngine -> Atom -> IO Atom
->>>>>>> 6571e978
+substArrayLiterals :: (HasVars a, HasType a) => BackendEngine -> a -> IO a
 substArrayLiterals backend x = do
-  x' <- substAtomTypes x
-  let vs = arrayVars x'
+  x' <- substArrayLiterals' backend (arrayVars (getType x)) x
+  substArrayLiterals' backend (arrayVars x') x'
+
+substArrayLiterals' :: HasVars a => BackendEngine -> [Var] -> a -> IO a
+substArrayLiterals' backend vs x = do
   arrays <- requestArrays backend vs
-<<<<<<< HEAD
-  let arrayAtoms = map (Con . ArrayLit) arrays
+  let arrayAtoms = [Con $ ArrayLit ty arr | (_:>ty, arr) <- zip vs arrays]
   return $ subst (newEnv vs arrayAtoms, mempty) x
-=======
-  let arrayTypes = fmap varAnn vs
-  let arrayAtoms = fmap (Con . uncurry ArrayLit) $ zip arrayTypes arrays
-  return $ subst (newLEnv vs arrayAtoms, mempty) x'
-  where
-    -- Substitutes all arrays appearing in the type annotations inside x
-    substAtomTypes :: Atom -> IO Atom
-    substAtomTypes a = case a of
-      Var v -> Var <$> traverse substInType v
-      -- No substitutions under lambdas. This might cause some issues if we wanted
-      -- to print their body, but it's questionable whether we even want to do that.
-      Con c -> Con <$> traverseExpr c substInType substAtomTypes return
-      _     -> error $ "Unexpected atom: " ++ pprint x
->>>>>>> 6571e978
-
-    substInType :: Type -> IO Type
-    substInType (TabTy n b) = TabTy <$> substInType n <*> substInType b
-    substInType (TC con)    = TC <$> traverseTyCon con substInType (substArrayLiterals backend)
-    -- The reason to sequence type substitution to happen before the general one is so that
-    -- we can resolve the sizes of the AFor domains and index sets in table types, which might
-    -- contain atoms. However, all types that are valid index sets are TCs, and so there is
-    -- nothing we have to do for all other cases.
-    substInType t = return t
 
 -- TODO: check here for upstream errors
 typePass :: TopEnv -> UModule -> TopPassM Module
