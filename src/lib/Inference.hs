--- conflicted
+++ resolved
@@ -1505,28 +1505,22 @@
   -> (forall l. DExt n l => SourceName -> DataDefParams l -> m l (Atom l))
   -> m n (Atom n)
 buildTyConLam defName arr cont = do
-<<<<<<< HEAD
-  DataDef sourceName (DataDefBinders paramBs classBs) _ <- lookupDataDef =<< sinkM defName
-  buildPureNaryLam (EmptyAbs $ binderNestAsPiNest arr $ toBinderNest paramBs) \params -> do
-    Abs classBs' UnitE <- applySubst (paramBs @@> params) $ Abs classBs UnitE
-    buildPureNaryLam (EmptyAbs $ binderNestAsPiNest ClassArrow classBs') \dicts -> do
-      params' <- mapM sinkM params
-      cont sourceName $ DataDefParams (Var <$> params') (Var <$> dicts)
-=======
   DataDef sourceName paramBs _ <- lookupDataDef =<< sinkM defName
   buildPureNaryLam (EmptyAbs $ fmapNest replacePlain paramBs) \params -> do
     cont sourceName $ DataDefParams (attachArrows paramBs params)
   where
-    replacePlain :: PiBinder n l -> PiBinder n l
-    replacePlain (PiBinder b ty PlainArrow) = PiBinder b ty arr
-    replacePlain b = b
-    attachArrows :: Nest PiBinder n l
+    replacePlain :: RolePiBinder n l -> PiBinder n l
+    replacePlain (RolePiBinder b ty binderArr _) = PiBinder b ty arr'
+      where arr' = case binderArr of
+                     PlainArrow -> arr
+                     _          -> binderArr
+
+    attachArrows :: Nest RolePiBinder n l
                   -> [AtomName l2] -> [(Arrow, Atom l2)]
     attachArrows Empty []     = []
-    attachArrows (Nest (PiBinder _ _ arr') bs) (x:xs)
+    attachArrows (Nest (RolePiBinder _ _ arr' _) bs) (x:xs)
       = (arr', Var x):attachArrows bs xs
     attachArrows _ _ = error "zip error"
->>>>>>> 282e4a2f
 
 tyConDefAsAtom :: EnvReader m => DataDefName n -> m n (Atom n)
 tyConDefAsAtom defName = liftBuilder do
@@ -1534,7 +1528,7 @@
     return $ TypeCon sourceName (sink defName) params
 
 dataConDefAsAtom :: EnvReader m
-                 => Abs (Nest PiBinder) (EmptyAbs (Nest Binder)) n
+                 => Abs (Nest RolePiBinder) (EmptyAbs (Nest Binder)) n
                  -> DataDefName n -> Int -> m n (Atom n)
 dataConDefAsAtom bsAbs defName conIx = liftBuilder do
   buildTyConLam defName ImplicitArrow \_ params -> do
@@ -1596,21 +1590,15 @@
   _ -> DataParam -- TODO(dougalm): check that it's actually "data" and throw a useful error if not
 
 inferDataDef :: EmitsInf o => UDataDef i
-             -> InfererM i o (PairE DataDef (Abs (Nest PiBinder) (ListE (EmptyAbs (Nest Binder)))) o)
+             -> InfererM i o (PairE DataDef (Abs (Nest RolePiBinder) (ListE (EmptyAbs (Nest Binder)))) o)
 inferDataDef (UDataDef tyConName paramBs dataCons) = do
   Abs paramBs' (ListE dataConsWithBs') <-
     withNestedUBindersArrow paramBs \_ -> do
       ListE <$> mapM inferDataCon dataCons
   let (dataCons', bs') = unzip $ fromPairE <$> dataConsWithBs'
-<<<<<<< HEAD
-  paramBs'' <- inferRoleBinderNest paramBs'
-  let ddbs = (DataDefBinders paramBs'' clsBs')
-  return $ PairE (DataDef tyConName ddbs dataCons')
-                 (Abs ddbs $ ListE bs')
-=======
-  return $ PairE (DataDef tyConName paramBs' dataCons')
-                 (Abs paramBs' $ ListE bs')
->>>>>>> 282e4a2f
+  paramBs'' <- inferRolePiBinderNest paramBs'
+  return $ PairE (DataDef tyConName paramBs'' dataCons')
+                 (Abs paramBs'' $ ListE bs')
 
 inferDataCon :: EmitsInf o
              => (SourceName, UDataDefTrail i)
@@ -1978,41 +1966,22 @@
   _ -> throw TypeErr $ "Case patterns must start with a data constructor or variant pattern"
 
 inferParams :: (EmitsBoth o, HasNamesE e, SinkableE e, SubstE AtomSubstVal e)
-<<<<<<< HEAD
-            => Abs DataDefBinders e o -> InfererM i o (DataDefParams o, e o)
-inferParams (Abs (DataDefBinders paramBs classBs) body) = case paramBs of
-  Empty -> do
-    case classBs of
-      Empty -> return (DataDefParams [] [], body)
-      Nest (b:>ty) bs -> do
-        ctx <- srcPosCtx <$> getErrCtx
-        let d = Con $ DictHole (AlwaysEqual ctx) ty
-        rest <- applySubst (b@>SubstVal d) $ Abs (DataDefBinders Empty bs) body
-        (DataDefParams params dicts, body') <- inferParams rest
-        return (DataDefParams params (d:dicts), body')
-  Nest b bs -> do
-    x <- freshInferenceName $ binderType b
-    rest <- applySubst (b@>x) $ Abs (DataDefBinders bs classBs) body
-    (DataDefParams params dicts, body') <- inferParams rest
-    return (DataDefParams (Var x : params) dicts, body')
-=======
-            => Abs (Nest PiBinder) e o -> InfererM i o (DataDefParams o, e o)
+            => Abs (Nest RolePiBinder) e o -> InfererM i o (DataDefParams o, e o)
 inferParams (Abs paramBs body) = case paramBs of
   Empty -> return (DataDefParams [], body)
-  Nest (PiBinder b ty PlainArrow) bs -> do
+  Nest (RolePiBinder b ty PlainArrow _) bs -> do
     x <- freshInferenceName ty
     rest <- applySubst (b@>x) $ Abs bs body
     (DataDefParams params, body') <- inferParams rest
     return (DataDefParams ((PlainArrow, (Var x)) : params), body')
-  Nest (PiBinder b ty ClassArrow) bs -> do
+  Nest (RolePiBinder b ty ClassArrow _) bs -> do
     ctx <- srcPosCtx <$> getErrCtx
     let d = Con $ DictHole (AlwaysEqual ctx) ty
     rest <- applySubst (b@>SubstVal d) $ Abs bs body
     (DataDefParams params, body') <- inferParams rest
     return (DataDefParams ((ClassArrow, d):params), body')
-  Nest (PiBinder _ _ _) _ -> do
+  Nest (RolePiBinder _ _ _ _) _ -> do
     error "TODO Handle implicit or linear parameters for data constructors"
->>>>>>> 282e4a2f
 
 bindLamPats :: EmitsBoth o
             => Nest UPat i i' -> [AtomName o] -> InfererM i' o a -> InfererM i o a
@@ -2776,7 +2745,7 @@
       args' <- generalizeInstanceArgs bs args
       return $ InstanceDict instanceName args'
     IxFin _ -> IxFin <$> Var <$> freshInferenceName NatTy
-    ExplicitMethods _ _ _ -> notSimplifiedDict
+    ExplicitMethods _ _   -> notSimplifiedDict
     InstantiatedGiven _ _ -> notSimplifiedDict
     SuperclassProj _ _    -> notSimplifiedDict
     where notSimplifiedDict = error $ "Not a simplified dict: " ++ pprint dict
