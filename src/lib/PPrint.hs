--- conflicted
+++ resolved
@@ -27,9 +27,9 @@
 
 -- Specifies what kinds of operations are allowed to be printed at this point.
 -- Printing at AppPrec level means that applications can be printed
--- with no parentheses, but binops must be parenthesized. 
+-- with no parentheses, but binops must be parenthesized.
 data PrecedenceLevel  = LowestPrec
-                      | AppPrec 
+                      | AppPrec
                       | ArgPrec  -- Only single symbols and parens allowed
                       deriving (Eq, Ord)
 
@@ -129,18 +129,6 @@
 prettyLines :: Pretty a => [a] -> Doc ann
 prettyLines xs = foldMap (\d -> p d <> hardline) xs
 
-<<<<<<< HEAD
-instance Pretty Expr where
-  pretty (App f x) = parens (p f) <+> parens (p x)
-  pretty (Atom x ) = p x
-  pretty (Op  op ) = p op
-  pretty (Hof hof) = p hof
-  pretty (Case e alts _) = "case" <+> p e <+> "of" <>
-    nest 2 (hardline <> foldMap (\alt -> prettyAlt alt <> hardline) alts)
-
-prettyAlt :: Alt -> Doc ann
-prettyAlt (NAbs bs body) = hsep (map (p . varName) bs) <+> "->" <> p body
-=======
 instance Pretty Expr where pretty = prettyFromPrettyPrec
 instance PrettyPrec Expr where
   prettyPrec (App f x) =
@@ -148,7 +136,11 @@
   prettyPrec (Atom x ) = prettyPrec x
   prettyPrec (Op  op ) = prettyPrec op
   prettyPrec (Hof hof) = prettyPrec hof
->>>>>>> 4fc211b0
+  prettyPrec (Case e alts _) = atPrec LowestPrec $ "case" <+> p e <+> "of" <>
+    nest 2 (hardline <> foldMap (\alt -> prettyAlt alt <> hardline) alts)
+
+prettyAlt :: Alt -> Doc ann
+prettyAlt (NAbs bs body) = hsep (map (p . varName) bs) <+> "->" <> p body
 
 prettyExprDefault :: PrettyPrec e => PrimExpr e -> DocPrec ann
 prettyExprDefault expr =
@@ -181,44 +173,6 @@
       else prettyExprDefault $ TCExpr con
     IndexRange _ low high -> atPrec LowestPrec $ low' <> ".." <> high'
       where
-<<<<<<< HEAD
-        low'  = case low  of InclusiveLim x -> p x <> "."
-                             ExclusiveLim x -> p x <> "<"
-                             Unlimited      ->        "."
-        high' = case high of InclusiveLim x -> "." <> p x
-                             ExclusiveLim x -> "<" <> p x
-                             Unlimited      -> "."
-    RefType h a -> parens $ "Ref" <+> p h <+> p a
-    TypeKind -> "Type"
-    EffectRowKind -> "EffKind"
-    _ -> prettyExprDefault $ TCExpr con
-
-instance Pretty e => Pretty (PrimCon e) where
-  pretty con = case con of
-    Lit l       -> p l
-    ArrayLit _ array -> p array
-    PairCon x y -> parens $ p x <+> "," <+> p y
-    UnitCon     -> "()"
-    RefCon _ _  -> "RefCon"
-    Coerce t i  -> p i <> "@" <> parens (p t)
-    AnyValue t  -> parens $ "AnyValue @" <> p t
-    SumCon c l r -> parens $ case pprint c of
-      "True"  -> "Left"  <+> p l
-      "False" -> "Right" <+> p r
-      _ -> "SumCon" <+> p c <+> p l <+> p r
-    SumAsProd ty tag payload -> "SumAsProd" <+> p ty <+> p tag <+> p payload
-    ClassDictHole _ -> "_"
-
-instance Pretty e => Pretty (PrimOp e) where
-  pretty op = case op of
-    SumGet e isLeft -> parens $ (if isLeft then "getLeft" else "getRight") <+> p e
-    SumTag e        -> parens $ "getTag" <+> p e
-    PrimEffect ref (MPut val ) ->  p ref <+> ":=" <+> p val
-    PrimEffect ref (MTell val) ->  p ref <+> "+=" <+> p val
-    ArrayOffset arr idx off -> p arr <+> "+>" <+> p off <+> (parens $ "index:" <+> p idx)
-    ArrayLoad arr       -> "load" <+> p arr
-    ThrowError e -> "<throw error>"
-=======
         low'  = case low  of InclusiveLim x -> pApp x
                              ExclusiveLim x -> pApp x <> "<"
                              Unlimited      -> ""
@@ -228,7 +182,6 @@
     RefType h a -> atPrec AppPrec $ pAppArg "Ref" [h, a]
     TypeKind -> atPrec ArgPrec "Type"
     EffectRowKind -> atPrec ArgPrec "EffKind"
-    NewtypeApp f xs -> atPrec AppPrec $ pAppArg (pApp f) xs
     _ -> prettyExprDefault $ TCExpr con
 
 instance PrettyPrec e => Pretty (PrimCon e) where pretty = prettyFromPrettyPrec
@@ -245,9 +198,9 @@
       "True"  -> pAppArg "Left" [l]
       "False" -> pAppArg "Right" [r]
       _ -> pAppArg "SumCon" [c, l, r]
-    NewtypeCon f xs -> atPrec AppPrec $ pAppArg (pApp f) [xs]
+    SumAsProd ty tag payload -> atPrec LowestPrec $
+      "SumAsProd" <+> pApp ty <+> pApp tag <+> pApp payload
     ClassDictHole _ -> atPrec ArgPrec "_"
-    Todo e -> atPrec ArgPrec $ "<undefined " <> pArg e <> ">"
 
 instance PrettyPrec e => Pretty (PrimOp e) where pretty = prettyFromPrettyPrec
 instance PrettyPrec e => PrettyPrec (PrimOp e) where
@@ -258,7 +211,6 @@
     PrimEffect ref (MTell val) -> atPrec LowestPrec $ pApp ref <+> "+=" <+> pApp val
     ArrayOffset arr idx off -> atPrec LowestPrec $ pApp arr <+> "+>" <+> pApp off <+> (parens $ "index:" <+> pLowest idx)
     ArrayLoad arr       -> atPrec AppPrec $ pAppArg "load" [arr]
->>>>>>> 4fc211b0
     _ -> prettyExprDefault $ OpExpr op
 
 instance PrettyPrec e => Pretty (PrimHof e) where pretty = prettyFromPrettyPrec
@@ -286,29 +238,8 @@
     Let _ (NoName:>_) bound -> pLowest bound
     -- This is just to reduce clutter a bit. We can comment it out when needed.
     -- Let (v:>Pi _)   bound -> p v <+> "=" <+> p bound
-<<<<<<< HEAD
-    Let _ b bound -> p b <+> "=" <+> p bound
-    Unpack bs bound -> p bs <+> "=" <+> p bound
-
-instance Pretty Atom where
-  pretty atom = case atom of
-    Var (x:>_)  -> p x
-    Lam (Abs b (TabArrow, body))   -> "for " <> p b <> "." <> p body
-    Lam (Abs b (_, body)) -> "\\" <> p b <> "." <> p body
-    Pi  (Abs (NoName:>a) (arr, b)) -> parens $ p a <> p arr <> p b
-    Pi  (Abs a           (arr, b)) -> parens $ p a <> p arr <> p b
-    TC  e -> p e
-    Con e -> p e
-    Eff e -> p e
-    DataCon (DataDef _ _ cons) _ con xs -> case xs of
-      [] -> p name
-      _ -> parens $ p name <+> hsep (map p xs)
-      where (DataConDef name _) = cons !! con
-    TypeCon (DataDef name _ _) params -> case params of
-      [] -> p name
-      _  -> parens $ p name <+> hsep (map p params)
-=======
-    Let _ b bound -> align $ p b <+> "=" <> (nest 2 $ group $ line <> pLowest bound)
+    Let _  b  rhs -> align $ p b  <+> "=" <> (nest 2 $ group $ line <> pLowest rhs)
+    Unpack bs rhs -> align $ p bs <+> "=" <> (nest 2 $ group $ line <> pLowest rhs)
 
 instance Pretty Atom where pretty = prettyFromPrettyPrec
 instance PrettyPrec Atom where
@@ -321,19 +252,25 @@
     TC  e -> prettyPrec e
     Con e -> prettyPrec e
     Eff e -> atPrec ArgPrec $ p e
->>>>>>> 4fc211b0
+    DataCon (DataDef _ _ cons) _ con xs -> case xs of
+      [] -> atPrec ArgPrec $ p name
+      _ ->  atPrec LowestPrec $ p name <+> hsep (map p xs)
+      where (DataConDef name _) = cons !! con
+    TypeCon (DataDef name _ _) params -> case params of
+      [] -> atPrec ArgPrec $ p name
+      _  -> atPrec LowestPrec $ p name <+> hsep (map p params)
 
 instance Pretty IExpr where
   pretty (ILit v) = p v
   pretty (IVar (v:>_)) = p v
 
-instance PrettyPrec IExpr where prettyPrec = atPrec ArgPrec . pretty 
+instance PrettyPrec IExpr where prettyPrec = atPrec ArgPrec . pretty
 
 instance Pretty IType where
   pretty (IRefType t) = "Ref" <+> (parens $ p t)
   pretty (IValType t) = p t
 
-instance PrettyPrec IType where prettyPrec = atPrec ArgPrec . pretty 
+instance PrettyPrec IType where prettyPrec = atPrec ArgPrec . pretty
 
 instance Pretty ImpProg where
   pretty (ImpProg block) = vcat (map prettyStatement block)
@@ -437,15 +374,6 @@
                             <+> nest 2 (pLowest body)
       where kw = case dir of Fwd -> "for"
                              Rev -> "rof"
-<<<<<<< HEAD
-    UPi a arr b -> parens (p a) <> pretty arr <> p b
-    UDecl decl body -> p decl <> hardline <> p body
-    UCase e alts -> "case" <+> p e <> nest 2 (hardline <> prettyLines alts)
-    UHole -> "_"
-    UTabCon xs ann -> p xs <> foldMap (prettyAnn . p) ann
-    UIndexRange low high -> "IndexRange" <+> p low <+> p high
-    UPrimExpr prim -> p prim
-=======
     UPi a arr b -> atPrec LowestPrec $ p a <+> pretty arr <+> pLowest b
     UDecl decl body -> atPrec LowestPrec $ align $ p decl <> hardline
                                                          <> pLowest body
@@ -460,7 +388,8 @@
                              ExclusiveLim x -> "<" <> pApp x
                              Unlimited      -> ""
     UPrimExpr prim -> prettyPrec prim
->>>>>>> 4fc211b0
+    UCase e alts -> atPrec LowestPrec $ "case" <+> p e <>
+      nest 2 (hardline <> prettyLines alts)
 
 instance Pretty UAlt where
   pretty (UAlt pat body) = p pat <+> "->" <+> p body
@@ -474,8 +403,8 @@
   pretty (InclusiveLim x) = "incLim" <+> p x
 
 instance Pretty UDecl where
-<<<<<<< HEAD
-  pretty (ULet _ pat rhs) = p pat <+> "=" <+> p rhs
+  pretty (ULet _ b rhs) =
+    align $ prettyUBinder b <+> "=" <> (nest 2 $ group $ line <> pLowest rhs)
   pretty (UData tyCon dataCons) =
     "data" <+> p tyCon <+> "where" <> nest 2 (hardline <> prettyLines dataCons)
 
@@ -486,18 +415,8 @@
     UPatUnit -> "()"
     UPatCon con pats -> parens $ p con <+> hsep (map p pats)
     UPatLit x -> p x
-=======
-  pretty (ULet _ b rhs) =
-    align $ prettyUBinder b <+> "=" <> (nest 2 $ group $ line <> pLowest rhs)
-
-instance Pretty UPat' where
-  pretty pat = case pat of
-    PatBind (x:>()) -> p x
-    PatPair x y -> parens $ p x <> ", " <> p y
-    PatUnit -> "()"
->>>>>>> 4fc211b0
-
-prettyUBinder :: UBinder -> Doc ann
+
+prettyUBinder :: UPatAnn -> Doc ann
 prettyUBinder (pat, ann) = p pat <> annDoc where
   annDoc = case ann of
     Just ty -> ":" <> pApp ty
@@ -541,6 +460,9 @@
 instance PrettyPrec () where prettyPrec = atPrec ArgPrec . pretty
 instance PrettyPrec Name where prettyPrec = atPrec ArgPrec . pretty
 
+instance PrettyPrec a => PrettyPrec [a] where
+  prettyPrec xs = atPrec ArgPrec $ hsep $ map pLowest xs
+
 printLitBlock :: Bool -> SourceBlock -> Result -> String
 printLitBlock isatty block (Result outs result) =
   pprint block ++ concat (map (printOutput isatty) outs) ++ printResult isatty result
