-- Copyright 2022 Google LLC
--
-- Use of this source code is governed by a BSD-style
-- license that can be found in the LICENSE file or at
-- https://developers.google.com/open-source/licenses/bsd

module QueryType (
  getType, getTypeSubst, HasType,
  getEffects, getEffectsSubst, isPure,
  computeAbsEffects, declNestEffects,
  caseAltsBinderTys, depPairLeftTy, extendEffect,
  getAppType, getTabAppType, getBaseMonoidType, getReferentTy,
  getMethodIndex,
  instantiateDataDef, applyDataConAbs, dataDefRep,
  instantiateNaryPi, instantiateDepPairTy, instantiatePi, instantiateTabPi,
  litType, lamExprTy,
  numNaryPiArgs, naryLamExprType, specializedFunType,
  projectionIndices, sourceNameType, typeBinOp, typeUnOp,
  isSingletonType, singletonTypeVal, ixDictType, getSuperclassDicts, ixTyFromDict,
  isNewtype, instantiateHandlerType,
  ) where

import Control.Category ((>>>))
import Control.Monad
import Data.Foldable (toList)
import Data.Functor ((<&>))
import Data.List (elemIndex)
import qualified Data.List.NonEmpty as NE
import qualified Data.Map.Strict as M
import Data.Maybe (isJust, fromJust)
import qualified Data.Set        as S

import Types.Primitives
import Types.Core
import Types.Source
import Core
import CheapReduction (cheapNormalize)
import Err
import LabeledItems
import Name
import Util
import PPrint ()

-- === Main API for querying types ===

getTypeSubst :: (SubstReader AtomSubstVal m
                , EnvReader2 m, HasType e)
             => e i -> m i o (Type o)
getTypeSubst e = do
  subst <- getSubst
  liftTypeQueryM subst $ getTypeE e
{-# INLINE getTypeSubst #-}

getType :: (EnvReader m, HasType e) => e n -> m n (Type n)
getType e = liftTypeQueryM idSubst $ getTypeE e
{-# INLINE getType #-}

-- === Querying effects ===

isPure :: (EnvReader m, HasEffectsE e) => e n -> m n Bool
isPure e = getEffects e <&> \case
  Pure -> True
  _    -> False

getEffects :: (EnvReader m, HasEffectsE e) => e n -> m n (EffectRow n)
getEffects e = liftTypeQueryM idSubst $ getEffectsImpl e
{-# INLINE getEffects #-}

getEffectsSubst :: (EnvReader2 m, SubstReader AtomSubstVal m, HasEffectsE e)
              => e i -> m i o (EffectRow o)
getEffectsSubst e = do
  subst <- getSubst
  liftTypeQueryM subst $ getEffectsImpl e
{-# INLINE getEffectsSubst #-}

-- === Exposed helpers for querying types and effects ===

caseAltsBinderTys :: (Fallible1 m, EnvReader m)
                  => Type n -> m n [Type n]
caseAltsBinderTys ty = case ty of
  TypeCon _ defName params -> do
    def <- lookupDataDef defName
    cons <- instantiateDataDef def params
    return [repTy | DataConDef _ repTy _ <- cons]
  SumTy types -> return types
  VariantTy (NoExt types) -> return $ toList types
  VariantTy _ -> fail "Can't pattern-match partially-known variants"
  _ -> fail $ "Case analysis only supported on ADTs and variants, not on " ++ pprint ty

depPairLeftTy :: DepPairType n -> Type n
depPairLeftTy (DepPairType (_:>ty) _) = ty
{-# INLINE depPairLeftTy #-}

extendEffect :: Effect n -> EffectRow n -> EffectRow n
extendEffect eff (EffectRow effs t) = EffectRow (S.insert eff effs) t

getAppType :: EnvReader m => Type n -> [Atom n] -> m n (Type n)
getAppType f xs = liftTypeQueryM idSubst $ typeApp f xs
{-# INLINE getAppType #-}

getTabAppType :: EnvReader m => Type n -> [Atom n] -> m n (Type n)
getTabAppType f xs = case NE.nonEmpty xs of
  Nothing -> getType f
  Just xs' -> liftTypeQueryM idSubst $ typeTabApp f xs'
{-# INLINE getTabAppType #-}

getBaseMonoidType :: Fallible1 m => ScopeReader m => Type n -> m n (Type n)
getBaseMonoidType ty = case ty of
  Pi (PiType b _ resultTy) -> liftHoistExcept $ hoist b resultTy
  _     -> return ty
{-# INLINE getBaseMonoidType #-}

getReferentTy :: MonadFail m => EmptyAbs (PairB LamBinder LamBinder) n -> m (Type n)
getReferentTy (Abs (PairB hB refB) UnitE) = do
  RefTy _ ty <- return $ binderType refB
  HoistSuccess ty' <- return $ hoist hB ty
  return ty'
{-# INLINE getReferentTy #-}

getMethodIndex :: EnvReader m => ClassName n -> SourceName -> m n Int
getMethodIndex className methodSourceName = do
  ClassDef _ methodNames _ _ _ <- lookupClassDef className
  case elemIndex methodSourceName methodNames of
    Nothing -> error $ methodSourceName ++ " is not a method of " ++ pprint className
    Just i -> return i
{-# INLINE getMethodIndex #-}

instantiateDataDef :: ScopeReader m => DataDef n -> DataDefParams n -> m n [DataConDef n]
instantiateDataDef (DataDef _ bs cons) params = do
  fromListE <$> applyDataConAbs (Abs bs $ ListE cons) params
{-# INLINE instantiateDataDef #-}

applyDataConAbs :: (SubstE AtomSubstVal e, SinkableE e, ScopeReader m)
                => Abs DataDefBinders e n -> DataDefParams n -> m n (e n)
applyDataConAbs (Abs (DataDefBinders bs1 bs2) e) (DataDefParams xs1 xs2) = do
  let paramsSubst = bs1 @@> (SubstVal <$> xs1) <.> bs2 @@> (SubstVal <$> xs2)
  applySubst paramsSubst e
{-# INLINE applyDataConAbs #-}

-- Returns a representation type (type of an TypeCon-typed Newtype payload)
-- given a list of instantiated DataConDefs.
dataDefRep :: [DataConDef n] -> Type n
dataDefRep = \case
  [] -> error "unreachable"  -- There's no representation for a void type
  [DataConDef _ ty _] -> ty
  tys -> SumTy $ tys <&> \(DataConDef _ ty _) -> ty

instantiateNaryPi :: EnvReader m => NaryPiType n -> [Atom n] -> m n (NaryPiType n)
instantiateNaryPi (NaryPiType bs eff resultTy) args = do
  PairB bs1 bs2 <- return $ splitNestAt (length args) $ nonEmptyToNest bs
  let bs2' = case bs2 of
               Empty -> error "expected a nonempty list of runtime args"
               Nest x y -> NonEmptyNest x y
  applySubst (bs1 @@> map SubstVal args) (NaryPiType bs2' eff resultTy)
{-# INLINE instantiateNaryPi #-}

instantiateDepPairTy :: ScopeReader m => DepPairType n -> Atom n -> m n (Type n)
instantiateDepPairTy (DepPairType b rhsTy) x = applyAbs (Abs b rhsTy) (SubstVal x)
{-# INLINE instantiateDepPairTy #-}

instantiatePi :: ScopeReader m => PiType n -> Atom n -> m n (EffectRow n, Type n)
instantiatePi (PiType b eff body) x = do
  PairE eff' body' <- applyAbs (Abs b (PairE eff body)) (SubstVal x)
  return (eff', body')
{-# INLINE instantiatePi #-}

instantiateTabPi :: ScopeReader m => TabPiType n -> Atom n -> m n (Type n)
instantiateTabPi (TabPiType b body) x = applyAbs (Abs b body) (SubstVal x)
{-# INLINE instantiateTabPi #-}

litType :: LitVal -> BaseType
litType v = case v of
  Int64Lit   _ -> Scalar Int64Type
  Int32Lit   _ -> Scalar Int32Type
  Word8Lit   _ -> Scalar Word8Type
  Word32Lit  _ -> Scalar Word32Type
  Word64Lit  _ -> Scalar Word64Type
  Float64Lit _ -> Scalar Float64Type
  Float32Lit _ -> Scalar Float32Type
  PtrLit (PtrSnapshot t _) -> PtrType t
  PtrLit (PtrLitVal   t _) -> PtrType t

lamExprTy :: LamBinder n l -> Type l -> Type n
lamExprTy (LamBinder b ty arr eff) bodyTy =
  Pi $ PiType (PiBinder b ty arr) eff bodyTy

numNaryPiArgs :: NaryPiType n -> Int
numNaryPiArgs (NaryPiType (NonEmptyNest _ bs) _ _) = 1 + nestLength bs

naryLamExprType :: EnvReader m => NaryLamExpr n -> m n (NaryPiType n)
naryLamExprType (NaryLamExpr (NonEmptyNest b bs) eff body) = liftTypeQueryM idSubst do
  substBinders b \b' -> do
    substBinders bs \bs' -> do
      let b''  = binderToPiBinder b'
      let bs'' = fmapNest binderToPiBinder bs'
      eff' <- substM eff
      bodyTy <- getTypeE body
      return $ NaryPiType (NonEmptyNest b'' bs'') eff' bodyTy
  where
    binderToPiBinder :: Binder n l -> PiBinder n l
    binderToPiBinder (nameBinder:>ty) = PiBinder nameBinder ty PlainArrow

specializedFunType :: EnvReader m => SpecializationSpec n -> m n (NaryPiType n)
specializedFunType (AppSpecialization f ab) = liftEnvReaderM $
  refreshAbs ab \extraArgBs (ListE staticArgs) -> do
    let extraArgBs' = fmapNest plainPiBinder extraArgBs
    lookupAtomName (sink f) >>= \case
      TopFunBound fTy _ -> do
        NaryPiType dynArgBs effs resultTy <- instantiateNaryPi fTy staticArgs
        let allBs = fromJust $ nestToNonEmpty $ extraArgBs' >>> nonEmptyToNest dynArgBs
        return $ NaryPiType allBs effs resultTy
      _ -> error "should only be specializing top-level functions"

userEffect :: EffectName n -> Atom n
userEffect v = Eff (OneEffect (UserEffect v))

projectionIndices :: (Fallible1 m, EnvReader m) => Type n -> m n [[Int]]
projectionIndices ty = case ty of
  TypeCon _ defName _ -> do
    DataDef _ _ cons <- lookupDataDef defName
    case cons of
      [DataConDef _ _ idxs] -> return idxs
      _ -> unsupported
  StaticRecordTy types -> return $ iota (length types) <&> (:[0])
  ProdTy tys -> return $ iota (length tys) <&> (:[])
  _ -> unsupported
  where unsupported = error $ "Projecting a type that doesn't support projecting: " ++ pprint ty

sourceNameType :: (EnvReader m, Fallible1 m)
               => SourceName -> m n (Type n)
sourceNameType v = do
  lookupSourceMap v >>= \case
    Nothing -> throw UnboundVarErr $ pprint v
    Just uvar -> case uvar of
      UAtomVar    v' -> getType $ Var v'
      UTyConVar   v' -> lookupEnv v' >>= \case TyConBinding _     e -> getType e
      UDataConVar v' -> lookupEnv v' >>= \case DataConBinding _ _ e -> getType e
      UClassVar   v' -> lookupEnv v' >>= \case ClassBinding  def -> return $ getClassTy def
      UMethodVar  v' -> lookupEnv v' >>= \case MethodBinding _ _ e  -> getType e
      UEffectVar  v' -> getType $ userEffect v'
      UEffectOpVar _ -> error "not implemented: sourceNameType::UEffectOpVar"  -- TODO(alex): implement
      UHandlerVar  _ -> error "not implemented: sourceNameType::UHandlerVar"   -- TODO(alex): implement

typeBinOp :: BinOp -> BaseType -> BaseType
typeBinOp binop xTy = case binop of
  IAdd   -> xTy;  ISub   -> xTy
  IMul   -> xTy;  IDiv   -> xTy
  IRem   -> xTy;
  ICmp _ -> Scalar Word8Type
  FAdd   -> xTy;  FSub   -> xTy
  FMul   -> xTy;  FDiv   -> xTy;
  FPow   -> xTy
  FCmp _ -> Scalar Word8Type
  BAnd   -> xTy;  BOr    -> xTy
  BXor   -> xTy
  BShL   -> xTy;  BShR   -> xTy

typeUnOp :: UnOp -> BaseType -> BaseType
typeUnOp = const id  -- All unary ops preserve the type of the input

-- === computing effects ===

computeAbsEffects :: (EnvExtender m, SubstE Name e)
  => Abs (Nest Decl) e n -> m n (Abs (Nest Decl) (EffectRow `PairE` e) n)
computeAbsEffects it = refreshAbs it \decls result -> do
  effs <- declNestEffects decls
  return $ Abs decls (effs `PairE` result)
{-# INLINE computeAbsEffects #-}

declNestEffects :: (EnvReader m) => Nest Decl n l -> m l (EffectRow l)
declNestEffects decls = liftEnvReaderM $ declNestEffectsRec decls mempty
{-# INLINE declNestEffects #-}

declNestEffectsRec :: Nest Decl n l -> EffectRow l -> EnvReaderM l (EffectRow l)
declNestEffectsRec Empty !acc = return acc
declNestEffectsRec n@(Nest decl rest) !acc = withExtEvidence n do
  expr <- sinkM $ declExpr decl
  deff <- getEffects expr
  acc' <- sinkM $ acc <> deff
  declNestEffectsRec rest acc'
  where
    declExpr :: Decl n l -> Expr n
    declExpr (Let _ (DeclBinding _ _ expr)) = expr

-- === implementation of querying types ===

newtype TypeQueryM (i::S) (o::S) (a :: *) = TypeQueryM {
  runTypeQueryM :: SubstReaderT AtomSubstVal EnvReaderM i o a }
  deriving ( Functor, Applicative, Monad
           , EnvReader, EnvExtender, ScopeReader
           , SubstReader AtomSubstVal)

liftTypeQueryM :: (EnvReader m) => Subst AtomSubstVal i o
               -> TypeQueryM i o a -> m o a
liftTypeQueryM subst act =
  liftEnvReaderM $
    runSubstReaderT subst $
      runTypeQueryM act
{-# INLINE liftTypeQueryM #-}

instance MonadFail (TypeQueryM i o) where
  fail = error
  {-# INLINE fail #-}

instance Fallible (TypeQueryM i o) where
  throwErrs err = error $ pprint err
  {-# INLINE throwErrs #-}
  addErrCtx = const id
  {-# INLINE addErrCtx #-}

class HasType (e::E) where
  getTypeE :: e i -> TypeQueryM i o (Type o)

instance HasType AtomName where
  getTypeE name = do
    substM (Var name) >>= \case
      Var name' -> atomBindingType <$> lookupEnv name'
      atom -> getType atom
  {-# INLINE getTypeE #-}

instance HasType Atom where
  getTypeE atom = case atom of
    Var name -> getTypeE name
    Lam lamExpr -> getTypeE lamExpr
    Pi _ -> return TyKind
    TabLam lamExpr -> getTypeE lamExpr
    TabPi _ -> return TyKind
    DepPair _ _ ty -> do
      ty' <- substM ty
      return $ DepPairTy ty'
    DepPairTy _ -> return TyKind
    Con con -> getTypePrimCon con
    TC _ -> return TyKind
    Eff _ -> return EffKind
    TypeCon _ _ _ -> return TyKind
    DictCon dictExpr -> getTypeE dictExpr
    DictTy (DictType _ _ _) -> return TyKind
    LabeledRow _ -> return LabeledRowKind
    RecordTy _ -> return TyKind
    VariantTy _ -> return TyKind
    ACase _ _ resultTy -> substM resultTy
    DepPairRef _ _ ty -> do
      ty' <- substM ty
      return $ RawRefTy $ DepPairTy ty'
    BoxedRef (Abs (NonDepNest bs ptrsAndSizes) body) -> do
      ptrTys <- forM ptrsAndSizes \(BoxPtr ptr _) -> getTypeE ptr
      withFreshBinders ptrTys \bs' vs -> do
        extendSubst (bs @@> map Rename vs) do
          bodyTy <- getTypeE body
          return $ ignoreHoistFailure $ hoist bs' bodyTy
    ProjectElt (i NE.:| is) v -> do
      ty <- getTypeE $ case NE.nonEmpty is of
              Nothing -> Var v
              Just is' -> ProjectElt is' v
      case ty of
        ProdTy xs -> return $ xs !! i
        DepPairTy t | i == 0 -> return $ depPairLeftTy t
        DepPairTy t | i == 1 -> do v' <- substM (Var v) >>= \case
                                     (Var v') -> return v'
                                     _ -> error "!?"
                                   instantiateDepPairTy t (ProjectElt (0 NE.:| is) v')
        _ | isNewtype ty && i == 0 -> projectNewtype ty
        Var _ -> throw CompilerErr $ "Tried to project value of unreduced type " <> pprint ty
        _ -> throw TypeErr $
              "Only single-member ADTs and record types can be projected. Got " <> pprint ty

-- === newtype conversion ===

isNewtype :: Type n -> Bool
isNewtype ty = case ty of
  TC Nat        -> True
  TC (Fin _)    -> True
  TypeCon _ _ _ -> True
  RecordTy _    -> True
  VariantTy _   -> True
  _ -> False

projectNewtype :: Type o -> TypeQueryM i o (Type o)
projectNewtype ty = case ty of
  TC Nat     -> return IdxRepTy
  TC (Fin _) -> return NatTy
  TypeCon _ defName params -> do
    def <- lookupDataDef defName
    [DataConDef _ repTy _] <- instantiateDataDef def params
    return repTy
  StaticRecordTy types -> return $ ProdTy $ toList types
  RecordTy _ -> throw CompilerErr "Can't project partially-known records"
  _ -> error $ "not a newtype: " ++ pprint ty

getTypeRef :: HasType e => e i -> TypeQueryM i o (Type o)
getTypeRef x = do
  TC (RefType _ a) <- getTypeE x
  return a

instance HasType LamExpr where
  getTypeE (LamExpr (LamBinder b ty arr effs) body) = do
    ty' <- substM ty
    let binding = toBinding $ LamBinding arr ty'
    withFreshBinder (getNameHint b) binding \b' -> do
      extendRenamer (b@>binderName b') do
        effs' <- substM effs
        bodyTy <- getTypeE body
        return $ lamExprTy (LamBinder b' ty' arr effs') bodyTy

instance HasType TabLamExpr where
  getTypeE (TabLamExpr (b:>ann) body) = do
    ann' <- substM ann
    withFreshBinder (getNameHint b) (toBinding ann') \b' ->
      extendRenamer (b@>binderName b') $ do
        bodyTy <- getTypeE body
        return $ TabTy (b':>ann') bodyTy

getTypePrimCon :: PrimCon (Atom i) -> TypeQueryM i o (Type o)
getTypePrimCon con = case con of
  Lit l -> return $ BaseTy $ litType l
  ProdCon xs -> ProdTy <$> mapM getTypeE xs
  SumCon tys _ _ -> SumTy <$> traverse substM tys
  SumAsProd tys _ _ -> SumTy <$> traverse substM tys
  Newtype ty _ -> substM ty
  BaseTypeRef p -> do
    (PtrTy (_, b)) <- getTypeE p
    return $ RawRefTy $ BaseTy b
  TabRef tabTy -> do
    TabTy binder (RawRefTy a) <- getTypeE tabTy
    return $ RawRefTy $ TabTy binder a
  ConRef conRef -> case conRef of
    ProdCon xs -> RawRefTy <$> (ProdTy <$> mapM getTypeRef xs)
    Newtype ty _ -> RawRefTy <$> substM ty
    SumAsProd tys _ _ -> do
      RawRefTy . SumTy <$> traverse substM tys
    _ -> error $ "Not a valid ref: " ++ pprint conRef
  LabelCon _   -> return $ TC $ LabelType
  ExplicitDict dictTy _ -> substM dictTy
  DictHole _ ty -> substM ty

dictExprType :: DictExpr i -> TypeQueryM i o (Type o)
dictExprType e = case e of
  InstanceDict instanceName args -> do
    instanceName' <- substM instanceName
    InstanceDef className bs params _ <- lookupInstanceDef instanceName'
    ClassDef sourceName _ _ _ _ <- lookupClassDef className
    args' <- mapM substM args
    ListE params' <- applyNaryAbs (Abs bs (ListE params)) (map SubstVal args')
    return $ DictTy $ DictType sourceName className params'
  InstantiatedGiven given args -> do
    givenTy <- getTypeE given
    typeApp givenTy (toList args)
  SuperclassProj d i -> do
    DictTy (DictType _ className params) <- getTypeE d
    ClassDef _ _ bs superclasses _ <- lookupClassDef className
    applySubst (bs @@> map SubstVal params) $ superclassTypes superclasses !! i
  IxFin n -> do
    n' <- substM n
    liftM DictTy $ ixDictType $ TC $ Fin n'

getIxClassName :: (Fallible1 m, EnvReader m) => m n (ClassName n)
getIxClassName = lookupSourceMap "Ix" >>= \case
  Nothing -> throw CompilerErr $ "Ix interface needed but not defined!"
  Just (UClassVar v) -> return v
  Just _ -> error "not a class var"

ixDictType :: (Fallible1 m, EnvReader m) => Type n -> m n (DictType n)
ixDictType ty = do
  ixClassName <- getIxClassName
  return $ DictType "Ix" ixClassName [ty]

typeApp  :: Type o -> [Atom i] -> TypeQueryM i o (Type o)
typeApp fTy [] = return fTy
typeApp fTy xs = case fromNaryPiType (length xs) fTy of
  Just (NaryPiType bs _ resultTy) -> do
    xs' <- mapM substM xs
    let subst = bs @@> fmap SubstVal xs'
    applySubst subst resultTy
  Nothing -> throw TypeErr $
    "Not a " ++ show (length xs) ++ "-argument pi type: " ++ pprint fTy
      ++ " (tried to apply it to: " ++ pprint xs ++ ")"

typeTabApp :: Type o -> NE.NonEmpty (Atom i) -> TypeQueryM i o (Type o)
typeTabApp tabTy xs = go tabTy $ toList xs
  where
    go :: Type o -> [Atom i] -> TypeQueryM i o (Type o)
    go ty [] = return ty
    go ty (i:rest) = do
      TabTy (b:>_) resultTy <- return ty
      i' <- substM i
      resultTy' <- applySubst (b@>SubstVal i') resultTy
      go resultTy' rest

instance HasType DictExpr where
  getTypeE e = dictExprType e

instance HasType Expr where
  getTypeE expr = case expr of
    App f xs -> do
      fTy <- getTypeE f
      typeApp fTy $ toList xs
    TabApp f xs -> do
      fTy <- getTypeE f
      typeTabApp fTy xs
    Atom x   -> getTypeE x
    Op   op  -> getTypePrimOp op
    Hof  hof -> getTypePrimHof hof
    Case _ _ resultTy _ -> substM resultTy
    Handle hndName [] body -> do
      hndName' <- substM hndName
      r <- getTypeE body
      instantiateHandlerType hndName' r []
    -- TODO(alex): implement
    Handle _ _ _  -> error "not implemented"

instantiateHandlerType :: EnvReader m => HandlerName n -> Atom n -> [Atom n] -> m n (Type n)
instantiateHandlerType hndName r args = do
  HandlerDef _ rb bs _effs retTy _ _ <- lookupHandlerDef hndName
  applySubst (rb @> (SubstVal r) <.> bs @@> (map SubstVal args)) retTy

getTypePrimOp :: PrimOp (Atom i) -> TypeQueryM i o (Type o)
getTypePrimOp op = case op of
  TabCon ty _ -> substM ty
  BinOp binop x _ -> do
    xTy <- getTypeBaseType x
    return $ TC $ BaseType $ typeBinOp binop xTy
  UnOp unop x -> TC . BaseType . typeUnOp unop <$> getTypeBaseType x
  Select _ x _ -> getTypeE x
  PrimEffect ref m -> do
    TC (RefType ~(Just (Var _)) s) <- getTypeE ref
    return case m of
      MGet        -> s
      MPut _      -> UnitTy
      MAsk        -> s
      MExtend _ _ -> UnitTy
  IndexRef ref i -> do
    getTypeE ref >>= \case
      TC (RefType h (TabTy (b:>_) eltTy)) -> do
        i' <- substM i
        eltTy' <- applyAbs (Abs b eltTy) (SubstVal i')
        return $ TC $ RefType h eltTy'
      ty -> error $ "Not a reference to a table: " ++
                       pprint (Op op) ++ " : " ++ pprint ty
  ProjRef i ref -> do
    getTypeE ref >>= \case
      RefTy h (ProdTy tys) -> return $ RefTy h $ tys !! i
      ty -> error $ "Not a reference to a product: " ++ pprint ty
  IOAlloc t _ -> return $ PtrTy (Heap CPU, t)
  IOFree _ -> return UnitTy
  PtrOffset arr _ -> getTypeE arr
  PtrLoad ptr -> do
    PtrTy (_, t) <- getTypeE ptr
    return $ BaseTy t
  PtrStore _ _ -> return UnitTy
  ThrowError ty -> substM ty
  ThrowException ty -> substM ty
  CastOp t _ -> substM t
  BitcastOp t _ -> substM t
  RecordCons l r -> do
    lty <- getTypeE l
    rty <- getTypeE r
    case (lty, rty) of
      (RecordTyWithElems lelems, RecordTyWithElems relems) ->
        return $ RecordTyWithElems $ lelems ++ relems
      _ -> throw TypeErr $ "Can't concatenate " <> pprint lty <> " and " <> pprint rty <> " as records"
  RecordConsDynamic lab val record -> do
    lab' <- substM lab
    vty <- getTypeE val
    rty <- getTypeE record
    case rty of
      RecordTy rest -> case lab' of
        Con (LabelCon l) -> return $ RecordTy $ prependFieldRowElem
                              (StaticFields (labeledSingleton l vty)) rest
        Var labVar       -> return $ RecordTy $ prependFieldRowElem
                              (DynField labVar vty) rest
        _ -> error "Unexpected label atom"
      _ -> throw TypeErr
            $ "Can't add a dynamic field to a non-record value of type " <> pprint rty
  RecordSplitDynamic lab record -> do
    lab' <- cheapNormalize =<< substM lab
    rty <- getTypeE record
    case (lab', rty) of
      (Con (LabelCon l), RecordTyWithElems (StaticFields items:rest)) -> do
        let (h, items') = splitLabeledItems (labeledSingleton l ()) items
        return $ PairTy (head $ toList h) $ RecordTyWithElems (StaticFields items':rest)
      (Var labVar', RecordTyWithElems (DynField labVar'' ty:rest)) | labVar' == labVar'' ->
        return $ PairTy ty $ RecordTyWithElems rest
      -- There are more cases we could implement, but do we need to?
      _ -> throw TypeErr $ "Can't split a label "
            <> pprint lab' <> " from atom of type " <> pprint rty
  RecordSplit fields record -> do
    fields' <- cheapNormalize =<< substM fields
    fullty  <- cheapNormalize =<< getTypeE record
    let splitFailed =
          throw TypeErr $ "Invalid record split: "
            <> pprint fields' <> " from " <> pprint fullty
    case (fields', fullty) of
      (LabeledRow els, RecordTyWithElems els') ->
        stripPrefix (fromFieldRowElems els) els' >>= \case
          Just rest -> return $ PairTy (RecordTy els) (RecordTyWithElems rest)
          Nothing -> splitFailed
      (Var v, RecordTyWithElems (DynFields v':rest)) | v == v' ->
        return $ PairTy (RecordTyWithElems [DynFields v']) (RecordTyWithElems rest)
      _ -> splitFailed
    where
      stripPrefix = curry \case
        ([]  , ys  ) -> return $ Just ys
        (x:xs, y:ys) -> alphaEq x y >>= \case
          True  -> stripPrefix xs ys
          False -> case (x, y) of
            (StaticFields xf, StaticFields yf) -> do
              NoExt rest <- labeledRowDifference' (NoExt yf) (NoExt xf)
              return $ Just $ StaticFields rest : ys
            _ -> return Nothing
        _ -> return Nothing
  VariantLift types variant -> do
    types' <- mapM substM types
    rty <- getTypeE variant
    rest <- case rty of
      VariantTy rest -> return rest
      _ -> throw TypeErr $ "Can't add alternatives to a non-variant object "
                        <> pprint variant <> " (of type " <> pprint rty <> ")"
    return $ VariantTy $ prefixExtLabeledItems types' rest
  VariantSplit types variant -> do
    types' <- mapM substM types
    fullty <- getTypeE variant
    full <- case fullty of
      VariantTy full -> return full
      _ -> throw TypeErr $ "Can't split a non-variant object "
                          <> pprint variant <> " (of type " <> pprint fullty
                          <> ")"
    diff <- labeledRowDifference' full (NoExt types')
    return $ SumTy [ VariantTy $ NoExt types', VariantTy diff ]
  VariantMake ty _ _ _ -> substM ty
  DataConTag _ -> return TagRepTy
  ToEnum t _ -> substM t
  SumToVariant x -> getTypeE x >>= \case
    SumTy cases -> return $ VariantTy $ NoExt $ foldMap (labeledSingleton "c") cases
    ty -> error $ "Not a sum type: " ++ pprint ty
  OutputStreamPtr ->
    return $ BaseTy $ hostPtrTy $ hostPtrTy $ Scalar Word8Type
    where hostPtrTy ty = PtrType (Heap CPU, ty)
<<<<<<< HEAD
  ProjNewtype x -> do
    ty <- getTypeE x
    projectNewtype ty
  Perform hndDict i -> do
    HandlerDictTy (HandlerDictType _ effName) <- getTypeE hndDict
    EffectDef _ ops <- lookupEffectDef effName
=======
  Perform eff i -> do
    Eff (OneEffect (UserEffect effName)) <- return eff
    EffectDef _ ops <- substM effName >>= lookupEffectDef
>>>>>>> 3a862ace
    let (_, EffectOpType _pol lamTy) = ops !! i
    return lamTy
  ProjMethod dict i -> do
    DictTy (DictType _ className params) <- getTypeE dict
    def@(ClassDef _ _ paramBs classBs methodTys) <- lookupClassDef className
    let MethodType _ methodTy = methodTys !! i
    superclassDicts <- getSuperclassDicts def <$> substM dict
    let subst = (    paramBs @@> map SubstVal params
                 <.> classBs @@> map SubstVal superclassDicts)
    applySubst subst methodTy
  ExplicitApply _ _ -> error "shouldn't appear after inference"
  MonoLiteral _ -> error "shouldn't appear after inference"
  AllocDest ty -> RawRefTy <$> substM ty
  Place _ _ -> return UnitTy
  Freeze ref -> getTypeE ref >>= \case
    RawRefTy ty -> return ty
    ty -> error $ "Not a reference type: " ++ pprint ty
  VectorBroadcast _ vty -> substM vty
  VectorIota vty -> substM vty
  VectorSubref ref _ vty -> getTypeE ref >>= \case
    TC (RefType h _) -> TC . RefType h <$> substM vty
    ty -> error $ "Not a reference type: " ++ pprint ty
  Resume retTy _ -> substM retTy

getSuperclassDicts :: ClassDef n -> Atom n -> [Atom n]
getSuperclassDicts (ClassDef _ _ _ (SuperclassBinders classBs _) _) dict =
  for [0 .. nestLength classBs - 1] \i -> DictCon $ SuperclassProj dict i

getTypeBaseType :: HasType e => e i -> TypeQueryM i o BaseType
getTypeBaseType e =
  getTypeE e >>= \case
    TC (BaseType b) -> return b
    ty -> throw TypeErr $ "Expected a base type. Got: " ++ pprint ty

labeledRowDifference' :: ExtLabeledItems (Type o) (AtomName o)
                      -> ExtLabeledItems (Type o) (AtomName o)
                      -> TypeQueryM i o (ExtLabeledItems (Type o) (AtomName o))
labeledRowDifference' (Ext (LabeledItems items) rest)
                      (Ext (LabeledItems subitems) subrest) = do
  -- Extract remaining types from the left.
  let
    neDiff xs ys = NE.nonEmpty $ NE.drop (length ys) xs
    diffitems = M.differenceWith neDiff items subitems
  -- Check tail.
  diffrest <- case (subrest, rest) of
    (Nothing, _) -> return rest
    (Just v, Just v') | v == v' -> return Nothing
    _ -> throw TypeErr $ "Row tail " ++ pprint subrest
      ++ " is not known to be a subset of " ++ pprint rest
  return $ Ext (LabeledItems diffitems) diffrest

getTypePrimHof :: PrimHof (Atom i) -> TypeQueryM i o (Type o)
getTypePrimHof hof = addContext ("Checking HOF:\n" ++ pprint hof) case hof of
  For _ dict f -> do
    Pi (PiType (PiBinder b _ _) _ eltTy) <- getTypeE f
    ixTy <- ixTyFromDict =<< substM dict
    return $ TabTy (b:>ixTy) eltTy
  While _ -> return UnitTy
  Linearize f -> do
    Pi (PiType (PiBinder binder a PlainArrow) Pure b) <- getTypeE f
    let b' = ignoreHoistFailure $ hoist binder b
    fLinTy <- a --@ b'
    a --> PairTy b' fLinTy
  Transpose f -> do
    Pi (PiType (PiBinder binder a LinArrow) Pure b) <- getTypeE f
    let b' = ignoreHoistFailure $ hoist binder b
    b' --@ a
  RunReader _ f -> do
    (resultTy, _) <- getTypeRWSAction f
    return resultTy
  RunWriter _ _ f -> do
    uncurry PairTy <$> getTypeRWSAction f
  RunState _ _ f -> do
    (resultTy, stateTy) <- getTypeRWSAction f
    return $ PairTy resultTy stateTy
  RunIO f -> do
    Pi (PiType (PiBinder b _ _) _ resultTy) <- getTypeE f
    return $ ignoreHoistFailure $ hoist b resultTy
  CatchException f -> do
    Pi (PiType (PiBinder b _ _) _ resultTy) <- getTypeE f
    return $ MaybeTy $ ignoreHoistFailure $ hoist b resultTy
  Seq _ _ cinit _ -> getTypeE cinit
  RememberDest d _ -> getTypeE d

getTypeRWSAction :: Atom i -> TypeQueryM i o (Type o, Type o)
getTypeRWSAction f = do
  BinaryFunTy regionBinder refBinder _ resultTy <- getTypeE f
  PiBinder _ (RefTy _ referentTy) _ <- return refBinder
  let referentTy' = ignoreHoistFailure $ hoist regionBinder referentTy
  let resultTy' = ignoreHoistFailure $ hoist (PairB regionBinder refBinder) resultTy
  return (resultTy', referentTy')

instance HasType Block where
  getTypeE (Block NoBlockAnn Empty result) = getTypeE result
  getTypeE (Block (BlockAnn ty _) _ _) = substM ty
  getTypeE _ = error "impossible"

getClassTy :: ClassDef n -> Type n
getClassTy (ClassDef _ _ bs _ _) = go bs
  where
    go :: Nest Binder n l -> Type n
    go Empty = TyKind
    go (Nest (b:>ty) rest) = Pi $ PiType (PiBinder b ty PlainArrow) Pure $ go rest

ixTyFromDict :: EnvReader m => Atom n -> m n (IxType n)
ixTyFromDict dict = do
  getType dict >>= \case
    DictTy (DictType "Ix" _ [iTy]) -> return $ IxType iTy dict
    _ -> error $ "Not an Ix dict: " ++ pprint dict

-- === querying effects implementation ===

class HasEffectsE (e::E) where
  getEffectsImpl :: e i -> TypeQueryM i o (EffectRow o)

instance HasEffectsE Expr where
  getEffectsImpl = exprEffects
  {-# INLINE getEffectsImpl #-}

instance HasEffectsE DeclBinding where
  getEffectsImpl (DeclBinding _ _ expr) = getEffectsImpl expr
  {-# INLINE getEffectsImpl #-}

exprEffects :: Expr i -> TypeQueryM i o (EffectRow o)
exprEffects expr = case expr of
  Atom _  -> return Pure
  App f xs -> do
    fTy <- getTypeSubst f
    case fromNaryPiType (length xs) fTy of
      Just (NaryPiType bs effs _) -> do
        xs' <- mapM substM xs
        let subst = bs @@> fmap SubstVal xs'
        applySubst subst effs
      Nothing -> error $
        "Not a " ++ show (length xs + 1) ++ "-argument pi type: " ++ pprint expr
  TabApp _ _ -> return Pure
  Op op   -> case op of
    PrimEffect ref m -> do
      getTypeSubst ref >>= \case
        RefTy (Var h) _ ->
          return $ case m of
            MGet      -> OneEffect (RWSEffect State  $ Just h)
            MPut    _ -> OneEffect (RWSEffect State  $ Just h)
            MAsk      -> OneEffect (RWSEffect Reader $ Just h)
            -- XXX: We don't verify the base monoid. See note about RunWriter.
            MExtend _ _ -> OneEffect (RWSEffect Writer $ Just h)
        _ -> error "References must have reference type"
    ThrowException _ -> return $ OneEffect ExceptionEffect
    IOAlloc  _ _  -> return $ OneEffect IOEffect
    IOFree   _    -> return $ OneEffect IOEffect
    PtrLoad  _    -> return $ OneEffect IOEffect
    PtrStore _ _  -> return $ OneEffect IOEffect
    Place    _ _  -> return $ OneEffect IOEffect
    _ -> return Pure
  Hof hof -> case hof of
    For _ _ f     -> functionEffs f
    While body    -> functionEffs body
    Linearize _   -> return Pure  -- Body has to be a pure function
    Transpose _   -> return Pure  -- Body has to be a pure function
    RunReader _ f -> rwsFunEffects Reader f
    RunWriter d _ f -> rwsFunEffects Writer f <&> maybeIO d
    RunState  d _ f -> rwsFunEffects State  f <&> maybeIO d
    RunIO f -> do
      effs <- functionEffs f
      return $ deleteEff IOEffect effs
    CatchException f -> do
      effs <- functionEffs f
      return $ deleteEff ExceptionEffect effs
    Seq _ _ _ f   -> functionEffs f
    RememberDest _ f -> functionEffs f
    where maybeIO :: Maybe (Atom i) -> (EffectRow o -> EffectRow o)
          maybeIO d = case d of Just _ -> (<>OneEffect IOEffect); Nothing -> id
  Case _ _ _ effs -> substM effs
  Handle v _ body -> do
    HandlerDef eff _ _ _ _ _ _ <- substM v >>= lookupHandlerDef
    deleteEff (UserEffect eff) <$> getEffectsImpl body

instance HasEffectsE Block where
  getEffectsImpl (Block (BlockAnn _ effs) _ _) = substM effs
  getEffectsImpl (Block NoBlockAnn _ _) = return Pure
  {-# INLINE getEffectsImpl #-}

instance HasEffectsE Alt where
  getEffectsImpl (Abs bs body) =
    substBinders bs \bs' ->
      ignoreHoistFailure . hoist bs' <$> getEffectsImpl body
  {-# INLINE getEffectsImpl #-}

functionEffs :: Atom i -> TypeQueryM i o (EffectRow o)
functionEffs f = getTypeSubst f >>= \case
  Pi (PiType b effs _) -> return $ ignoreHoistFailure $ hoist b effs
  _ -> error "Expected a function type"

rwsFunEffects :: RWS -> Atom i -> TypeQueryM i o (EffectRow o)
rwsFunEffects rws f = getTypeSubst f >>= \case
   BinaryFunTy h ref effs _ -> do
     let effs' = ignoreHoistFailure $ hoist ref effs
     let effs'' = deleteEff (RWSEffect rws (Just (binderName h))) effs'
     return $ ignoreHoistFailure $ hoist h effs''
   _ -> error "Expected a binary function type"

deleteEff :: Effect n -> EffectRow n -> EffectRow n
deleteEff eff (EffectRow effs t) = EffectRow (S.delete eff effs) t

-- === singleton types ===

-- The following implementation should be valid:
--   isSingletonType :: EnvReader m => Type n -> m n Bool
--   isSingletonType ty =
--     singletonTypeVal ty >>= \case
--       Nothing -> return False
--       Just _  -> return True
-- But a separate implementation doesn't have to go under binders,
-- because it doesn't have to reconstruct the singleton value (which
-- may be type annotated and whose type may refer to names).

isSingletonType :: Type n -> Bool
isSingletonType topTy = isJust $ checkIsSingleton topTy
  where
    checkIsSingleton :: Type n -> Maybe ()
    checkIsSingleton ty = case ty of
      Pi (PiType _ Pure body) -> checkIsSingleton body
      TabPi (TabPiType _ body) -> checkIsSingleton body
      StaticRecordTy items -> mapM_ checkIsSingleton items
      TC con -> case con of
        ProdType tys -> mapM_ checkIsSingleton tys
        _ -> Nothing
      _ -> Nothing

singletonTypeVal :: EnvReader m => Type n -> m n (Maybe (Atom n))
singletonTypeVal ty = liftEnvReaderT $
  runSubstReaderT idSubst $ singletonTypeValRec ty
{-# INLINE singletonTypeVal #-}

-- TODO: TypeCon with a single case?
singletonTypeValRec :: Type i
  -> SubstReaderT Name (EnvReaderT Maybe) i o (Atom o)
singletonTypeValRec ty = case ty of
  Pi (PiType b Pure body) ->
    substBinders b \(PiBinder b' ty' arr) -> do
      body' <- singletonTypeValRec body
      return $ Lam $ LamExpr (LamBinder b' ty' arr Pure) $ AtomicBlock body'
  TabPi (TabPiType b body) ->
    substBinders b \b' -> do
      body' <- singletonTypeValRec body
      return $ TabLam $ TabLamExpr b' $ AtomicBlock body'
  StaticRecordTy items -> do
    StaticRecordTy items' <- substM ty
    Record items' <$> traverse singletonTypeValRec (toList items)
  TC con -> case con of
    ProdType tys -> ProdVal <$> traverse singletonTypeValRec tys
    _            -> notASingleton
  _ -> notASingleton
  where notASingleton = fail "not a singleton type"
<|MERGE_RESOLUTION|>--- conflicted
+++ resolved
@@ -635,18 +635,12 @@
   OutputStreamPtr ->
     return $ BaseTy $ hostPtrTy $ hostPtrTy $ Scalar Word8Type
     where hostPtrTy ty = PtrType (Heap CPU, ty)
-<<<<<<< HEAD
   ProjNewtype x -> do
     ty <- getTypeE x
     projectNewtype ty
-  Perform hndDict i -> do
-    HandlerDictTy (HandlerDictType _ effName) <- getTypeE hndDict
-    EffectDef _ ops <- lookupEffectDef effName
-=======
   Perform eff i -> do
     Eff (OneEffect (UserEffect effName)) <- return eff
     EffectDef _ ops <- substM effName >>= lookupEffectDef
->>>>>>> 3a862ace
     let (_, EffectOpType _pol lamTy) = ops !! i
     return lamTy
   ProjMethod dict i -> do
