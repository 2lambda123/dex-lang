--- conflicted
+++ resolved
@@ -20,15 +20,9 @@
 {-# LANGUAGE GeneralizedNewtypeDeriving #-}
 
 module SaferNames.Name (
-<<<<<<< HEAD
   S (..), RawName, Name (..), Env  (..), (!), (<>>), (<.>),
   emptyEnv, envAsScope, withFresh, ScopelessEnv, newScopelessEnv,
   PlainBinder (..), Scope, RenameEnv, RenameEnvFrag, FreshExt, NameTraversal (..),
-=======
-  S (..), RawName, Name (..), Env  (..), (<>>), (<.>),
-  emptyEnv, envLookup, envAsScope, withFresh,
-  PlainBinder (..), Scope, FreshExt, NameTraversal (..),
->>>>>>> 713bd1c2
   extendNameTraversal, injectNameTraversal, extendInjectNameTraversal,
   RenameTraversal, voidScopeEnv, idRenameEnv,
   E, B, HasNamesE (..), HasNamesB (..), unsafeCoerceE, unsafeCoerceB,
@@ -37,8 +31,7 @@
   projectName, injectNameL, injectNameR, projectNamesL, injectNamesL, injectEnvNamesL,
   Abs (..), FreshAbs (..), Nest (..), NestPair (..),PlainBinderList, envMapWithKey,
   AnnBinderP (..), AnnBinderListP (..), EnvE (..), RecEnv (..), RecEnvFrag (..),
-<<<<<<< HEAD
-  AlphaEq (..), UnitE (..), VoidE, EmptyNest, PairE (..), MaybeE (..), ListE (..),
+  AlphaEq (..), UnitE (..), VoidE, PairE (..), MaybeE (..), ListE (..),
   EitherE (..), LiftE (..), idRenamer, EqE, EqB, FreshBinder (..),
   lookupNameTraversal, extendScope, envFragLookup, hoist,
   PrettyE, PrettyB, ShowE, ShowB,
@@ -48,12 +41,6 @@
 import Prelude hiding (id, (.))
 import Control.Category
 import Control.Monad.Reader
-=======
-  AlphaEq (..), UnitE (..), VoidE, PairE (..), MaybeE (..), ListE (..),
-  EitherE (..), LiftE (..), emptyFreshExt, composeFreshExt, idRenamer,
-  EqE, EqB, FreshBinder (..), lookupNameTraversal, extendScope) where
-
->>>>>>> 713bd1c2
 import Control.Monad.Identity
 import Control.Monad.Writer.Strict
 import qualified Data.Set        as S
@@ -172,24 +159,9 @@
 -- A `FreshExt n l` means that `l` extends `n` with only fresh names
 data FreshExt (n::S) (l::S) = UnsafeMakeExt
 
-<<<<<<< HEAD
 instance Category FreshExt where
   id = UnsafeMakeExt
   _ . _ = UnsafeMakeExt
-=======
-emptyFreshExt :: FreshExt n n
-emptyFreshExt = UnsafeMakeExt
-
-composeFreshExt :: FreshExt n h -> FreshExt h l -> FreshExt n l
-composeFreshExt _ _ = UnsafeMakeExt
-
-data NameTraversal (e::E) (m:: * -> *) (i::S) (o::S) where
-  NameTraversal :: (Name i -> m (e o))
-                -> Env (i:=>:i') (Name o)
-                -> NameTraversal e m i' o
-
-type RenameTraversal = NameTraversal Name
->>>>>>> 713bd1c2
 
 -- traverses free names, possibly renaming bound ones as needed
 class HasNamesE (e::E) where
@@ -197,18 +169,11 @@
 
 -- A fresh binder, hiding its new output scope and exposing a renaming
 -- env that can give you those names. Used mainly for the result of
-<<<<<<< HEAD
--- `traverseNamesB` and similar.
+-- `traverseNamesB` and similar. Given a `b i i' `, and a substitution
+-- `Name i -> Name o`, you can produce a `FreshBinder b o i' `.
 data FreshBinder (b::B) (n::S) (i::S) where
   FreshBinder :: FreshExt o o' -> b o o' -> RenameEnvFrag i o'
               -> FreshBinder b o i
-=======
--- `traverseNamesB` and similar. Given a `b i i' `, and a substitution
--- `Name i -> Name o`, you can produce a `FreshBinder b o i' `.
-data FreshBinder (b::B) (o::S) (i'::S) where
-  FreshBinder :: FreshExt o o' -> b o o' -> Env i' (Name o')
-              -> FreshBinder b o i'
->>>>>>> 713bd1c2
 
 class HasNamesB (b::B) where
   traverseNamesB :: Monad m => Scope o -> RenameTraversal m i o
@@ -320,7 +285,6 @@
 
 -- === environment variants ===
 
-<<<<<<< HEAD
 -- Unlike `Env`, we can create a `ScopelessEnv n a` from just a function `Name n
 -- -> a` without needing access to a `Scope n`. It mostly duck-types as Env
 -- through the `EnvLike` class. This should make it easy to swap out one for the
@@ -340,8 +304,6 @@
                 -> NameTraversal e m i' o
 type RenameTraversal = NameTraversal Name
 
-=======
->>>>>>> 713bd1c2
 -- covariant in `o`, contravariant in `i`.
 newtype EnvE (e::E) (i::S) (o::S) = EnvE { fromEnvE :: Env i (e o) }
 
@@ -411,11 +373,7 @@
 idNameTraversal :: Monad m => NameTraversal Name m n n
 idNameTraversal = newNameTraversal pure
 
-<<<<<<< HEAD
-extendNameTraversal :: NameTraversal e m i o -> RenameEnvFrag (i:=>:i') o
-=======
 extendNameTraversal :: NameTraversal e m i o -> Env (i:=>:i') (Name o)
->>>>>>> 713bd1c2
                     -> NameTraversal e m i' o
 extendNameTraversal (NameTraversal f env) env' = NameTraversal f (env <.> env')
 
@@ -424,21 +382,13 @@
 injectNameTraversal = unsafeCoerce
 
 extendInjectNameTraversal :: HasNamesE e
-<<<<<<< HEAD
-                          => FreshExt o o' -> RenameEnvFrag (i:=>:i') o'
-=======
                           => FreshExt o o' -> Env (i:=>:i') (Name o')
->>>>>>> 713bd1c2
                           -> NameTraversal e m i  o
                           -> NameTraversal e m i' o'
 extendInjectNameTraversal ext renamer t =
   extendNameTraversal (injectNameTraversal ext t) renamer
 
-<<<<<<< HEAD
-idRenamer :: HasNamesB b => b n l -> RenameEnvFrag (n:=>:l) l
-=======
 idRenamer :: HasNamesB b => b n l -> Env (n:=>:l) (Name l)
->>>>>>> 713bd1c2
 idRenamer b = envMapWithKey (\name _ -> injectNameR name) $ boundScope b
 
 -- variant with the common extension built in
