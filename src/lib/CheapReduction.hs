-- Copyright 2021 Google LLC
--
-- Use of this source code is governed by a BSD-style
-- license that can be found in the LICENSE file or at
-- https://developers.google.com/open-source/licenses/bsd

{-# LANGUAGE UndecidableInstances #-}
{-# OPTIONS_GHC -Wno-orphans #-}

module CheapReduction
  ( CheaplyReducibleE (..), cheapReduce, cheapReduceWithDecls, cheapNormalize
  , normalizeProj, asNaryProj, normalizeNaryProj
  , depPairLeftTy, instantiateTyConDef
  , dataDefRep, instantiateDepPairTy, projType, unwrapNewtypeType, repValAtom
  , unwrapLeadingNewtypesType, wrapNewtypesData, liftSimpAtom, liftSimpType
  , liftSimpFun)
  where

import Control.Applicative
import Control.Monad.Trans
import Control.Monad.Writer.Strict
import Control.Monad.State.Strict
import Data.Foldable (toList)
import Data.Functor.Identity
import Data.Functor ((<&>))
import qualified Data.List.NonEmpty    as NE
import qualified Data.Map.Strict as M
import GHC.Exts (inline)

import Subst
import Core
import Err
import IRVariants
import MTL1
import Name
import LabeledItems
import PPrint ()
import Types.Core
import Types.Imp
import Types.Primitives
import Util
import {-# SOURCE #-} Inference (trySynthTerm)

-- Carry out the reductions we are willing to carry out during type
-- inference.  The goal is to support type aliases like `Int = Int32`
-- and type-level functions like `def Fin (n:Int) : Type = Range 0 n`.
-- The reductions in question are mostly inlining and beta-reducing
-- functions.  There's also a bunch of stuff to do with synthesizing
-- class dictionaries, because types often contain polymorphic
-- literals (e.g., `Fin 10`).

-- === api ===

type NiceE r e = (HoistableE e, SinkableE e, SubstE AtomSubstVal e, RenameE e, IRRep r)

cheapReduce :: forall r e' e m n
             . (EnvReader m, CheaplyReducibleE r e e', NiceE r e, NiceE r e')
            => e n -> m n (Maybe (e' n))
cheapReduce e = liftCheapReducerM idSubst $ cheapReduceE e
{-# INLINE cheapReduce #-}
{-# SCC cheapReduce #-}

cheapReduceWithDecls
  :: forall r e' e m n l
   . ( CheaplyReducibleE r e e', NiceE r e', NiceE r e, EnvReader m )
  => Nest (Decl r) n l -> e l -> m n (Maybe (e' n))
cheapReduceWithDecls decls result = do
  Abs decls' result' <- sinkM $ Abs decls result
  liftCheapReducerM idSubst $
    cheapReduceWithDeclsB decls' $
      cheapReduceE result'
{-# INLINE cheapReduceWithDecls #-}
{-# SCC cheapReduceWithDecls #-}

cheapNormalize :: (EnvReader m, CheaplyReducibleE r e e, NiceE r e) => e n -> m n (e n)
cheapNormalize a = cheapReduce a >>= \case
  Just ans -> return ans
  _ -> error "couldn't normalize expression"
{-# INLINE cheapNormalize #-}

-- === internal ===

newtype CheapReducerM (r::IR) (i :: S) (o :: S) (a :: *) =
  CheapReducerM
    (SubstReaderT AtomSubstVal
      (MaybeT1
        (ScopedT1 (MapE (AtomName r) (MaybeE (Atom r)))
          (EnvReaderT Identity))) i o a)
  deriving (Functor, Applicative, Monad, Alternative)

deriving instance IRRep r => ScopeReader (CheapReducerM r i)
deriving instance IRRep r => EnvReader (CheapReducerM r i)
deriving instance IRRep r => EnvExtender (CheapReducerM r i)
deriving instance IRRep r => SubstReader AtomSubstVal (CheapReducerM r)

class ( Alternative2 m, SubstReader AtomSubstVal m
      , EnvReader2 m, EnvExtender2 m) => CheapReducer m r | m -> r where
  updateCache :: AtomName r o -> Maybe (Atom r o) -> m i o ()
  lookupCache :: AtomName r o -> m i o (Maybe (Maybe (Atom r o)))

instance IRRep r => CheapReducer (CheapReducerM r) r where
  updateCache v u = CheapReducerM $ SubstReaderT $ lift $ lift11 $
    modify (MapE . M.insert v (toMaybeE u) . fromMapE)
  lookupCache v = CheapReducerM $ SubstReaderT $ lift $ lift11 $
    fmap fromMaybeE <$> gets (M.lookup v . fromMapE)

liftCheapReducerM
  :: (EnvReader m, IRRep r)
  => Subst AtomSubstVal i o -> CheapReducerM r i o a
  -> m o (Maybe a)
liftCheapReducerM subst (CheapReducerM m) = do
  liftM runIdentity $ liftEnvReaderT $ runScopedT1
    (runMaybeT1 $ runSubstReaderT subst m) mempty
{-# INLINE liftCheapReducerM #-}

cheapReduceFromSubst :: NiceE CoreIR e => e i -> CheapReducerM CoreIR i o (e o)
cheapReduceFromSubst e = traverseNames cheapSubstName =<< substM e
  where
    cheapSubstName :: forall c i o . Color c => Name c o -> CheapReducerM CoreIR i o (AtomSubstVal c o)
    cheapSubstName v =
      case eqColorRep @c @(AtomNameC CoreIR) of
        Just ColorsEqual -> lookupEnv v >>= \case
          AtomNameBinding (LetBound (DeclBinding _ _ (Atom x))) ->
            liftM SubstVal $ dropSubst $ cheapReduceFromSubst x
          _ -> return $ Rename v
        Nothing -> return $ Rename v

cheapReduceWithDeclsB
  :: NiceE r e
  => Nest (Decl r) i i'
  -> (forall o'. Ext o o' => CheapReducerM r i' o' (e o'))
  -> CheapReducerM r i o (e o)
cheapReduceWithDeclsB decls cont = do
  Abs irreducibleDecls result <- cheapReduceWithDeclsRec decls cont
  case hoist irreducibleDecls result of
    HoistSuccess result' -> return result'
    HoistFailure _       -> empty

cheapReduceWithDeclsRec
  :: NiceE r e
  => Nest (Decl r) i i'
  -> (forall o'. Ext o o' => CheapReducerM r i' o' (e o'))
  -> CheapReducerM r i o (Abs (Nest (Decl r)) e o)
cheapReduceWithDeclsRec decls cont = case decls of
  Empty -> Abs Empty <$> cont
  Nest (Let b binding@(DeclBinding _ _ expr)) rest -> do
    optional (cheapReduceE expr) >>= \case
      Nothing -> do
        binding' <- substM binding
        withFreshBinder (getNameHint b) binding' \(b':>_) -> do
          updateCache (binderName b') Nothing
          extendSubst (b@>Rename (binderName b')) do
            Abs decls' result <- cheapReduceWithDeclsRec rest cont
            return $ Abs (Nest (Let b' binding') decls') result
      Just x ->
        extendSubst (b@>SubstVal x) $
          cheapReduceWithDeclsRec rest cont

cheapReduceName :: forall c r i o . (IRRep r, Color c) => Name c o -> CheapReducerM r i o (AtomSubstVal c o)
cheapReduceName v =
  case eqColorRep @c @(AtomNameC r) of
    Just ColorsEqual ->
      lookupEnv v >>= \case
      AtomNameBinding binding -> cheapReduceAtomBinding v binding
    Nothing -> stuck
  where stuck = return $ Rename v

cheapReduceAtomBinding
  :: forall r i o. IRRep r
  => AtomName r o -> AtomBinding r o -> CheapReducerM r i o (AtomSubstVal (AtomNameC r) o)
cheapReduceAtomBinding v = \case
  LetBound (DeclBinding _ _ e) -> do
    cachedVal <- lookupCache v >>= \case
      Nothing -> do
        result <- optional (dropSubst $ cheapReduceE e)
        updateCache v result
        return result
      Just result -> return result
    case cachedVal of
      Nothing  -> stuck
      Just ans -> return $ SubstVal ans
  _ -> stuck
  where stuck = return $ Rename v

class CheaplyReducibleE (r::IR) (e::E) (e'::E) | e -> e', e -> r where
  cheapReduceE :: e i -> CheapReducerM r i o (e' o)

instance IRRep r => CheaplyReducibleE r (Atom r) (Atom r) where
  cheapReduceE :: forall i o. Atom r i -> CheapReducerM r i o (Atom r o)
  cheapReduceE a = confuseGHC >>=  \_ -> case a of
    -- Don't try to eagerly reduce lambda bodies. We might get stuck long before
    -- we have a chance to apply tham. Also, recursive traversal of those bodies
    -- means that we will follow the full call chain, so it's really expensive!
    -- TODO: we don't collect the dict holes here, so there's a danger of
    -- dropping them if they turn out to be phantom.
<<<<<<< HEAD
    Lam _ -> substM a
    DictHole ctx ty' -> do
=======
    Lam _ _ _ -> substM a
    DictHole ctx ty' access -> do
>>>>>>> 82876ec1
      ty <- cheapReduceE ty'
      runFallibleT1 (trySynthTerm ty access) >>= \case
        Success d -> return d
<<<<<<< HEAD
        Failure _ -> return $ DictHole ctx ty
=======
        Failure _ -> do
          reportSynthesisFail ty
          return $ DictHole ctx ty access
>>>>>>> 82876ec1
    TabPi (TabPiType (b:>ixTy) resultTy) -> do
      ixTy' <- cheapReduceE ixTy
      withFreshBinder (getNameHint b) ixTy' \b' -> do
        resultTy' <- extendSubst (b@>Rename (binderName b')) $ cheapReduceE resultTy
        return $ TabPi $ TabPiType b' resultTy'
    -- We traverse the Atom constructors that might contain lambda expressions
    -- explicitly, to make sure that we can skip normalizing free vars inside those.
    Con con -> Con <$> (inline traversePrimCon) cheapReduceE con
    DictCon d -> cheapReduceE d
    SimpInCore (LiftSimp t x) -> do
      t' <- cheapReduceE t
      x' <- substM x
      liftSimpAtom t' x'
    -- These two are a special-case hack. TODO(dougalm): write a traversal over
    -- the NewtypeTyCon (or types generally)
    NewtypeCon NatCon n -> NewtypeCon NatCon <$> cheapReduceE n
    NewtypeTyCon (Fin n) -> NewtypeTyCon . Fin <$> cheapReduceE n
    -- Do recursive reduction via substitution
    -- TODO: we don't collect the dict holes here, so there's a danger of
    -- dropping them if they turn out to be phantom.
    _ -> do
      a' <- substM a
      dropSubst $ traverseNames cheapReduceName a'

instance CheaplyReducibleE CoreIR DictExpr CAtom where
  cheapReduceE d = case d of
    SuperclassProj child superclassIx -> do
      cheapReduceE child >>= \case
        DictCon (InstanceDict instanceName args) -> dropSubst do
          args' <- mapM cheapReduceE args
          InstanceDef _ bs _ body <- lookupInstanceDef instanceName
          let InstanceBody superclasses _ = body
          applySubst (bs@@>(SubstVal <$> args')) (superclasses !! superclassIx)
        child' -> return $ DictCon $ SuperclassProj child' superclassIx
    InstantiatedGiven f xs -> cheapReduceE (App f $ toList xs) <|> justSubst
    InstanceDict _ _ -> justSubst
    IxFin _          -> justSubst
    DataData ty      -> DictCon . DataData <$> cheapReduceE ty
    where justSubst = DictCon <$> substM d

instance CheaplyReducibleE CoreIR TyConParams TyConParams where
  cheapReduceE (TyConParams infs ps) =
    TyConParams infs <$> mapM cheapReduceE ps

instance (CheaplyReducibleE r e e', NiceE r e') => CheaplyReducibleE r (Abs (Nest (Decl r)) e) e' where
  cheapReduceE (Abs decls result) = cheapReduceWithDeclsB decls $ cheapReduceE result

instance (CheaplyReducibleE r (Atom r) e', NiceE r e') => CheaplyReducibleE r (Block r) e' where
  cheapReduceE (Block _ decls result) = cheapReduceE $ Abs decls result

instance IRRep r => CheaplyReducibleE r (Expr r) (Atom r) where
  cheapReduceE expr = confuseGHC >>= \_ -> case expr of
    Atom atom -> cheapReduceE atom
    App f' xs' -> do
      xs <- mapM cheapReduceE xs'
      f <- cheapReduceE f'
      cheapReduceApp f xs
    -- TODO: Make sure that this wraps correctly
    -- TODO: Other casts?
    PrimOp (MiscOp (CastOp ty' val')) -> do
      ty <- cheapReduceE ty'
      case ty of
        BaseTy (Scalar Word32Type) -> do
          val <- cheapReduceE val'
          case val of
            Con (Lit (Word64Lit v)) -> return $ Con $ Lit $ Word32Lit $ fromIntegral v
            _ -> empty
        _ -> empty
    ApplyMethod dict i explicitArgs -> do
      explicitArgs' <- mapM cheapReduceE explicitArgs
      cheapReduceE dict >>= \case
        DictCon (InstanceDict instanceName args) -> dropSubst do
          args' <- mapM cheapReduceE args
          InstanceDef _ bs _ (InstanceBody _ methods) <- lookupInstanceDef instanceName
          let method = methods !! i
          extendSubst (bs@@>(SubstVal <$> args')) do
            method' <- cheapReduceE method
            cheapReduceApp method' explicitArgs'
        _ -> empty
    _ -> empty

cheapReduceApp :: CAtom o -> [CAtom o] -> CheapReducerM CoreIR i o (CAtom o)
cheapReduceApp f xs = case f of
  Lam (CoreLamExpr _ (LamExpr bs body)) -> do
    let subst = bs @@> fmap SubstVal xs
    dropSubst $ extendSubst subst $ cheapReduceE body
  _ -> empty

instance IRRep r => CheaplyReducibleE r (IxType r) (IxType r) where
  cheapReduceE (IxType t d) = IxType <$> cheapReduceE t <*> cheapReduceE d

instance IRRep r => CheaplyReducibleE r (IxDict r) (IxDict r) where
  cheapReduceE = \case
    IxDictAtom x -> IxDictAtom <$> cheapReduceE x
    IxDictRawFin n -> IxDictRawFin <$> cheapReduceE n
    IxDictSpecialized t d xs ->
      IxDictSpecialized <$> cheapReduceE t <*> substM d <*> mapM cheapReduceE xs

instance (CheaplyReducibleE r e1 e1', CheaplyReducibleE r e2 e2')
  => CheaplyReducibleE r (PairE e1 e2) (PairE e1' e2') where
    cheapReduceE (PairE e1 e2) = PairE <$> cheapReduceE e1 <*> cheapReduceE e2

instance (CheaplyReducibleE r e1 e1', CheaplyReducibleE r e2 e2')
  => CheaplyReducibleE r (EitherE e1 e2) (EitherE e1' e2') where
    cheapReduceE (LeftE e) = LeftE <$> cheapReduceE e
    cheapReduceE (RightE e) = RightE <$> cheapReduceE e

instance CheaplyReducibleE CoreIR FieldRowElems FieldRowElems where
  cheapReduceE elems = cheapReduceFromSubst elems

-- XXX: TODO: figure out exactly what our normalization invariants are. We
-- shouldn't have to choose `normalizeProj` or `asNaryProj` on a
-- case-by-case basis. This is here for now because it makes it easier to switch
-- to the new version of `ProjectElt`.
asNaryProj :: IRRep r => Projection -> Atom r n -> (NE.NonEmpty Projection, AtomName r n)
asNaryProj p (Var v) = (p NE.:| [], v)
asNaryProj p1 (ProjectElt p2 x) = do
  let (p2' NE.:| ps, v) = asNaryProj p2 x
  (p1 NE.:| (p2':ps), v)
asNaryProj p x = error $ "Can't normalize projection: " ++ pprint (ProjectElt p x)

-- assumes the atom is already normalized
normalizeNaryProj :: EnvReader m => [Projection] -> Atom r n -> m n (Atom r n)
normalizeNaryProj [] x = return x
normalizeNaryProj (i:is) x = normalizeProj i =<< normalizeNaryProj is x

-- assumes the atom itself is already normalized
normalizeProj :: EnvReader m => Projection -> Atom r n -> m n (Atom r n)
normalizeProj UnwrapNewtype atom = case atom of
   NewtypeCon  _ x -> return x
   SimpInCore (LiftSimp (NewtypeTyCon t) x) -> do
     t' <- snd <$> unwrapNewtypeType t
     return $ SimpInCore $ LiftSimp t' x
   x -> return $ ProjectElt UnwrapNewtype x
normalizeProj (ProjectProduct i) atom = case atom of
  Con (ProdCon xs) -> return $ xs !! i
  DepPair l _ _ | i == 0 -> return l
  DepPair _ r _ | i == 1 -> return r
  SimpInCore (LiftSimp ty x) -> do
    ty' <- projType i ty atom
    x' <- normalizeProj (ProjectProduct i) x
    return $ SimpInCore $ LiftSimp ty' x'
  RepValAtom (RepVal t tree) -> do
    t' <- projType i t =<< repValAtom (RepVal t tree)
    case tree of
      Branch trees -> repValAtom $ RepVal t' (trees!!i)
      Leaf _ -> error "unexpected leaf"
  x -> return $ ProjectElt (ProjectProduct i) x
{-# INLINE normalizeProj #-}

-- === lifting imp to simp and simp to core ===

repValAtom :: EnvReader m => SRepVal n -> m n (SAtom n)
repValAtom (RepVal ty tree) = case ty of
  ProdTy ts -> case tree of
    Branch trees -> ProdVal <$> mapM repValAtom (zipWith RepVal ts trees)
    _ -> malformed
  BaseTy _ -> case tree of
    Leaf x -> case x of
      ILit l -> return $ Con $ Lit l
      _ -> fallback
    _ -> malformed
  _ -> fallback
  where fallback = return $ RepValAtom $ RepVal ty tree
        malformed = error "malformed repval"
{-# INLINE repValAtom #-}

liftSimpType :: EnvReader m => SType n -> m n (CType n)
liftSimpType = \case
  BaseTy t -> return $ BaseTy t
  ProdTy ts -> ProdTy <$> mapM rec ts
  SumTy  ts -> SumTy  <$> mapM rec ts
  t -> error $ "not implemented: " ++ pprint t
  where rec = liftSimpType
{-# INLINE liftSimpType #-}

liftSimpAtom :: EnvReader m => Type CoreIR n -> SAtom n -> m n (CAtom n)
liftSimpAtom ty simpAtom = case simpAtom of
  Var _          -> justLift
  ProjectElt _ _ -> justLift
  RepValAtom _   -> justLift -- TODO(dougalm): should we make more effort to pull out products etc?
  _ -> do
    (cons , ty') <- unwrapLeadingNewtypesType ty
    atom <- case (ty', simpAtom) of
      (BaseTy _  , Con (Lit v))      -> return $ Con $ Lit v
      (ProdTy tys, Con (ProdCon xs))   -> Con . ProdCon <$> zipWithM rec tys xs
      (SumTy  tys, Con (SumCon _ i x)) -> Con . SumCon tys i <$> rec (tys!!i) x
      (DepPairTy dpt@(DepPairType (b:>t1) t2), DepPair x1 x2 _) -> do
        x1' <- rec t1 x1
        t2' <- applySubst (b@>SubstVal x1') t2
        x2' <- rec t2' x2
        return $ DepPair x1' x2' dpt
      _ -> error $ "can't lift " <> pprint simpAtom <> " to " <> pprint ty'
    return $ wrapNewtypesData cons atom
  where
    rec = liftSimpAtom
    justLift = return $ SimpInCore $ LiftSimp ty simpAtom
{-# INLINE liftSimpAtom #-}

liftSimpFun :: EnvReader m => Type CoreIR n -> LamExpr SimpIR n -> m n (CAtom n)
liftSimpFun (Pi piTy) f = return $ SimpInCore $ LiftSimpFun piTy f
liftSimpFun _ _ = error "not a pi type"

-- See Note [Confuse GHC] from Simplify.hs
confuseGHC :: IRRep r => CheapReducerM r i n (DistinctEvidence n)
confuseGHC = getDistinct
{-# INLINE confuseGHC #-}

-- === Type-querying helpers ===

-- TODO: These used to live in QueryType. Think about a better way to organize
-- them. Maybe a common set of low-level type-querying utils that both
-- CheapReduction and QueryType import?

depPairLeftTy :: DepPairType r n -> Type r n
depPairLeftTy (DepPairType (_:>ty) _) = ty
{-# INLINE depPairLeftTy #-}

unwrapNewtypeType :: EnvReader m => NewtypeTyCon n -> m n (NewtypeCon n, Type CoreIR n)
unwrapNewtypeType = \case
  Nat                   -> return (NatCon, IdxRepTy)
  Fin n                 -> return (FinCon n, NatTy)
  StaticRecordTyCon tys    -> return (RecordCon  (void tys), ProdTy (toList tys))
  UserADTType _ defName params -> do
    def <- lookupTyCon defName
    ty' <- dataDefRep <$> instantiateTyConDef def params
    return (UserADTData defName params, ty')
  ty -> error $ "Shouldn't be projecting: " ++ pprint ty
{-# INLINE unwrapNewtypeType #-}

unwrapLeadingNewtypesType :: EnvReader m => CType n -> m n ([NewtypeCon n], CType n)
unwrapLeadingNewtypesType = \case
  NewtypeTyCon tyCon -> do
    (dataCon, ty) <- unwrapNewtypeType tyCon
    (dataCons, ty') <- unwrapLeadingNewtypesType ty
    return (dataCon:dataCons, ty')
  ty -> return ([], ty)

wrapNewtypesData :: [NewtypeCon n] -> CAtom n-> CAtom n
wrapNewtypesData [] x = x
wrapNewtypesData (c:cs) x = NewtypeCon c $ wrapNewtypesData cs x

instantiateTyConDef :: EnvReader m => TyConDef n -> TyConParams n -> m n [DataConDef n]
instantiateTyConDef (TyConDef _ bs cons) (TyConParams _ xs) = do
  fromListE <$> applySubst (bs @@> (SubstVal <$> xs)) (ListE cons)
{-# INLINE instantiateTyConDef #-}

-- Returns a representation type (type of an TypeCon-typed Newtype payload)
-- given a list of instantiated DataConDefs.
dataDefRep :: [DataConDef n] -> CType n
dataDefRep = \case
  [] -> error "unreachable"  -- There's no representation for a void type
  [DataConDef _ _ ty _] -> ty
  tys -> SumTy $ tys <&> \(DataConDef _ _ ty _) -> ty

instantiateDepPairTy :: (IRRep r, EnvReader m) => DepPairType r n -> Atom r n -> m n (Type r n)
instantiateDepPairTy (DepPairType b rhsTy) x = applyAbs (Abs b rhsTy) (SubstVal x)
{-# INLINE instantiateDepPairTy #-}

projType :: (IRRep r, EnvReader m) => Int -> Type r n -> Atom r n -> m n (Type r n)
projType i ty x = case ty of
  ProdTy xs -> return $ xs !! i
  DepPairTy t | i == 0 -> return $ depPairLeftTy t
  DepPairTy t | i == 1 -> do
    xFst <- normalizeProj (ProjectProduct 0) x
    instantiateDepPairTy t xFst
  _ -> error $ "Can't project type: " ++ pprint ty

-- === SubstE/SubstB instances ===
-- These live here, as orphan instances, because we normalize as we substitute.

instance Color c => SubstE AtomSubstVal (AtomSubstVal c) where
  substE (_, env) (Rename name) = env ! name
  substE env (SubstVal val) = SubstVal $ substE env val

instance SubstV (SubstVal Atom) (SubstVal Atom) where

instance IRRep r => SubstE AtomSubstVal (Atom r) where
  substE (env, subst) atom = case fromE atom of
    Case0 specialCase -> case specialCase of
      -- Var
      Case0 v -> do
        case subst ! v of
          Rename v' -> Var v'
          SubstVal x -> x
      -- ProjectElt
      Case1 (PairE (LiftE i) x) -> do
        let x' = substE (env, subst) x
        runEnvReaderM env $ normalizeProj i x'
      _ -> error "impossible"
    Case1 rest -> (toE . Case1) $ substE (env, subst) rest
    Case2 rest -> (toE . Case2) $ substE (env, subst) rest
    Case3 rest -> (toE . Case3) $ substE (env, subst) rest
    Case4 rest -> (toE . Case4) $ substE (env, subst) rest
    _ -> error "impossible"

instance SubstE AtomSubstVal SimpInCore

instance IRRep r => SubstE AtomSubstVal (EffectRow r) where
  substE env (EffectRow effs tailVar) = do
    let effs' = eSetFromList $ map (substE env) (eSetToList effs)
    let tailEffRow = case tailVar of
          NoTail -> EffectRow mempty NoTail
          EffectRowTail v -> case snd env ! v of
            Rename        v'  -> EffectRow mempty (EffectRowTail v')
            SubstVal (Var v') -> EffectRow mempty (EffectRowTail v')
            SubstVal (Eff r)  -> r
            _ -> error "Not a valid effect substitution"
    extendEffRow effs' tailEffRow

instance IRRep r => SubstE AtomSubstVal (Effect r)

instance SubstE AtomSubstVal SpecializationSpec where
  substE env (AppSpecialization f ab) = do
    let f' = case snd env ! f of
               Rename v -> v
               SubstVal (Var v) -> v
               _ -> error "bad substitution"
    AppSpecialization f' (substE env ab)

instance IRRep r => SubstE AtomSubstVal (ExtLabeledItemsE (Atom r) (AtomName r)) where
  substE (scope, env) (ExtLabeledItemsE (Ext items maybeExt)) = do
    let items' = fmap (substE (scope, env)) items
    let ext = case maybeExt of
                Nothing -> NoExt NoLabeledItems
                Just v -> case env ! v of
                  Rename        v'  -> Ext NoLabeledItems $ Just v'
                  SubstVal (Var v') -> Ext NoLabeledItems $ Just v'
                  SubstVal (NewtypeTyCon (LabeledRowCon row)) -> case fieldRowElemsAsExtRow row of
                    Just row' -> row'
                    Nothing -> error "Not implemented: unrepresentable subst of ExtLabeledItems"
                  _ -> error "Not a valid labeled row substitution"
    ExtLabeledItemsE $ prefixExtLabeledItems items' ext

instance SubstE AtomSubstVal FieldRowElems where
  substE :: forall i o. Distinct o => (Env o, Subst AtomSubstVal i o) -> FieldRowElems i -> FieldRowElems o
  substE env (UnsafeFieldRowElems els) = fieldRowElemsFromList $ foldMap substItem els
    where
      substItem = \case
        DynField v ty -> case snd env ! v of
          SubstVal (NewtypeTyCon (LabelCon l)) -> [StaticFields $ labeledSingleton l ty']
          SubstVal (Var v') -> [DynField v' ty']
          Rename v'         -> [DynField v' ty']
          _ -> error "ill-typed substitution"
          where ty' = substE env ty
        DynFields v -> case snd env ! v of
          SubstVal (NewtypeTyCon (LabeledRowCon items)) -> fromFieldRowElems items
          SubstVal (Var v') -> [DynFields v']
          Rename v'         -> [DynFields v']
          _ -> error "ill-typed substitution"
        StaticFields items -> [StaticFields items']
          where ExtLabeledItemsE (NoExt items') = substE env
                  (ExtLabeledItemsE (NoExt items) :: ExtLabeledItemsE CAtom CAtomName i)

instance SubstE AtomSubstVal EffectDef
instance SubstE AtomSubstVal EffectOpType
instance SubstE AtomSubstVal IExpr
instance IRRep r => SubstE AtomSubstVal (RepVal r)
instance SubstE AtomSubstVal TyConParams
instance SubstE AtomSubstVal DataConDef
instance IRRep r => SubstE AtomSubstVal (BaseMonoid r)
instance SubstE AtomSubstVal UserEffectOp
instance IRRep r => SubstE AtomSubstVal (DAMOp r)
instance IRRep r => SubstE AtomSubstVal (Hof r)
instance IRRep r => SubstE AtomSubstVal (RefOp r)
instance IRRep r => SubstE AtomSubstVal (Expr r)
instance IRRep r => SubstE AtomSubstVal (Block r)
instance SubstE AtomSubstVal InstanceBody
instance SubstE AtomSubstVal DictType
instance SubstE AtomSubstVal DictExpr
instance IRRep r => SubstE AtomSubstVal (LamExpr r)
instance IRRep r => SubstE AtomSubstVal (DestBlock r)
instance SubstE AtomSubstVal CorePiType
instance SubstE AtomSubstVal CoreLamExpr
instance IRRep r => SubstE AtomSubstVal (TabPiType r)
instance IRRep r => SubstE AtomSubstVal (PiType r)
instance IRRep r => SubstE AtomSubstVal (DepPairType r)
instance SubstE AtomSubstVal SolverBinding
instance IRRep r => SubstE AtomSubstVal (DeclBinding r)
instance IRRep r => SubstB AtomSubstVal (Decl r)
instance SubstE AtomSubstVal NewtypeTyCon
instance SubstE AtomSubstVal NewtypeCon
instance IRRep r => SubstE AtomSubstVal (IxDict r)
instance IRRep r => SubstE AtomSubstVal (IxType r)
instance SubstE AtomSubstVal FieldDef<|MERGE_RESOLUTION|>--- conflicted
+++ resolved
@@ -193,23 +193,12 @@
     -- means that we will follow the full call chain, so it's really expensive!
     -- TODO: we don't collect the dict holes here, so there's a danger of
     -- dropping them if they turn out to be phantom.
-<<<<<<< HEAD
     Lam _ -> substM a
-    DictHole ctx ty' -> do
-=======
-    Lam _ _ _ -> substM a
     DictHole ctx ty' access -> do
->>>>>>> 82876ec1
       ty <- cheapReduceE ty'
       runFallibleT1 (trySynthTerm ty access) >>= \case
         Success d -> return d
-<<<<<<< HEAD
-        Failure _ -> return $ DictHole ctx ty
-=======
-        Failure _ -> do
-          reportSynthesisFail ty
-          return $ DictHole ctx ty access
->>>>>>> 82876ec1
+        Failure _ -> return $ DictHole ctx ty access
     TabPi (TabPiType (b:>ixTy) resultTy) -> do
       ixTy' <- cheapReduceE ixTy
       withFreshBinder (getNameHint b) ixTy' \b' -> do
