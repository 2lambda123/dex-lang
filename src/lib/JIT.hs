--- conflicted
+++ resolved
@@ -42,13 +42,9 @@
 data CompileState = CompileState { curBlocks   :: [BasicBlock]
                                  , curInstrs   :: [NInstr]
                                  , scalarDecls :: [NInstr]
-                                 , blockName :: L.Name
-<<<<<<< HEAD
-                                 , usedNames :: Env ()
-=======
-                                 , usedNames :: Scope
+                                 , blockName   :: L.Name
+                                 , usedNames   :: Env ()
                                  , progOutputs :: Env Operand  -- Maps Imp values to the output pointer operands
->>>>>>> 6571e978
                                  , funSpecs :: [ExternFunSpec] -- TODO: use a set
                                  }
 
