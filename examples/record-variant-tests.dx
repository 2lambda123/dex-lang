--- conflicted
+++ resolved
@@ -74,26 +74,18 @@
 > {| a = 3 |}
 
 :p
-<<<<<<< HEAD
-  x : {a:Int | a:Real | a:Int} = {| a | a = 3.0 |}
-=======
-  x : {a:Int | a:Float | a:Int} = {| a#1 = 3.0 |}
->>>>>>> cc19d14f
+  x : {a:Int | a:Float | a:Int} = {| a | a = 3.0 |}
   x
 > {|a| a = 3.0 |}
 
 :t
-<<<<<<< HEAD
-  x : {a:Int | a:Real | a:Int} = {| a | a = 3.0 |}
-=======
-  x : {a:Int | a:Float | a:Int} = {| a#1 = 3.0 |}
->>>>>>> cc19d14f
+  x : {a:Int | a:Float | a:Int} = {| a | a = 3.0 |}
   x
 > {a: Int64 | a: Float64 | a: Int64}
 
 :p
-  x : {a:Int | b:Real} = {| a=3 |}
-  y : {a:Real | a:Int | ..._} = {| a | ...x |}
+  x : {a:Int | b:Float} = {| a=3 |}
+  y : {a:Float | a:Int | ..._} = {| a | ...x |}
   y
 > {|a| a = 3 |}
 
@@ -102,57 +94,13 @@
 
 :p {a:Int & b:Float | c:Int }
 
-<<<<<<< HEAD
 > Parse error:95:20:
 >    |
-> 95 | :p {a:Int & b:Real | c:Int }
+> 95 | :p {a:Int & b:Float | c:Int }
 >    |                    ^
 > unexpected '|'
 > expecting "..", "..<", expression, or negation
 
-=======
-> Parse error:84:21:
->    |
-> 84 | :p {a:Int & b:Float | c:Int }
->    |                     ^
-> unexpected '|'
-> expecting "..", "..<", expression, or negation
-:p {a:Int & b:Float & ...c}
-
-> Parse error:92:27:
->    |
-> 92 | :p {a:Int & b:Float & ...c}
->    |                           ^
-> Extensible records and variants not implemented
-:p {&...c}
-
-> Parse error:99:10:
->    |
-> 99 | :p {&...c}
->    |          ^
-> Extensible records and variants not implemented
-:p {a=3, b=4, ...c}
-
-> Parse error:106:19:
->     |
-> 106 | :p {a=3, b=4, ...c}
->     |                   ^
-> Extensible records and variants not implemented
-:p {a:Int | b:Float | ...c}
-
-> Parse error:113:27:
->     |
-> 113 | :p {a:Int | b:Float | ...c}
->     |                           ^
-> Extensible records and variants not implemented
-:p {|...c}
-
-> Parse error:120:10:
->     |
-> 120 | :p {|...c}
->     |          ^
-> Extensible records and variants not implemented
->>>>>>> cc19d14f
 
 'Unpacking
 
@@ -199,26 +147,16 @@
 >    ^^^^^^^^^^^^^^^^^
 
 :p
-<<<<<<< HEAD
-  x : {a:Int | a:Real | a:Int} = {| a | a = 3.0 |}
+  x : {a:Int | a:Float | a:Int} = {| a | a = 3.0 |}
   ({| a | a = a |}) = x
-=======
-  x : {a:Int | a:Float | a:Int} = {| a#1 = 3.0 |}
-  ({| a#1 = a |}) = x
->>>>>>> cc19d14f
   x
 > Type error:Variant not allowed in can't-fail pattern
 >
 >   ({| a | a = a |}) = x
 >    ^^^^^^^^^^^^^^^
 
-<<<<<<< HEAD
-x : {a:Int | a:Real | a:Int} = {| a | a = 3.0 |}
+x : {a:Int | a:Float | a:Int} = {| a | a = 3.0 |}
 ({| a | a = a |}) = x
-=======
-x : {a:Int | a:Float | a:Int} = {| a#1 = 3.0 |}
-({| a#1 = a |}) = x
->>>>>>> cc19d14f
 > Type error:Variant not allowed in can't-fail pattern
 
 'Record puns
@@ -246,19 +184,11 @@
 >   ^^^^^^^^^^^^^^^^^^
 
 :p
-<<<<<<< HEAD
-  x : {a:Int | a:Real | b:Int} = {| a | a = 3.0 |}
+  x : {a:Int | a:Float | b:Int} = {| a | a = 3.0 |}
   case x of
     {| a = x |} -> i2r x
     {| a | a = x |} -> x
     {| b = x |} -> i2r x
-=======
-  x : {a:Int | a:Float | b:Int} = {| a#1 = 3.0 |}
-  case x of
-    {| a#0 = x |} -> IToF x
-    {| a#1 = x |} -> x
-    {| b = x |}   -> IToF x
->>>>>>> cc19d14f
 > 3.0
 
 'Table values and imp lowering
@@ -279,21 +209,15 @@
 > [{| a = 1 |}, {| b = 2.0 |}]
 
 :p for i:(Fin 2).
-<<<<<<< HEAD
     v : {a:_ | b:_} = case myVariantTable.i of
       {| a=a |} -> {| b=a |}
       {| b=b |} -> {| a=b |}
     v
-=======
-    case myVariantTable.i of
-      {| a=a |} -> {| b=a |}:{a:Float | b:Int}
-      {| b=b |} -> {| a=b |}:{a:Float | b:Int}
->>>>>>> cc19d14f
 > [{| b = 1 |}, {| a = 2.0 |}]
 
 -- Known variant, unused tail pattern
 :p
-  x : {a:Int | a:Real | b:Int | c:Int } = {| a | a = 3.0 |}
+  x : {a:Int | a:Float | b:Int | c:Int } = {| a | a = 3.0 |}
   case x of
     {| a = x |} -> 1.0
     {| a | a = x |} -> x
@@ -302,7 +226,7 @@
 
 -- Known variant, missing pattern
 :p
-  x : {a:Int | a:Real | b:Int | c:Int } = {| a | a = 3.0 |}
+  x : {a:Int | a:Float | b:Int | c:Int } = {| a | a = 3.0 |}
   case x of
     {| a = x |} -> 1.0
     {| a | a = x |} -> x
@@ -310,7 +234,7 @@
 
 -- Known variant, used tail pattern
 myVal =
-  x : {a:Int | a:Real | b:Int | c:Int } = {| b = 4 |}
+  x : {a:Int | a:Float | b:Int | c:Int } = {| b = 4 |}
   case x of
     {| a = x |} -> todo
     {|a| ...rest |} -> rest
@@ -318,11 +242,11 @@
 :p myVal
 > {| b = 4 |}
 :t myVal
-> {a: Real | b: Int | c: Int}
+> {a: Float | b: Int | c: Int}
 
 -- Badly written tail pattern
 :p
-  x : {a:Int | a:Real | b:Int | c:Int } = {| b = 4 |}
+  x : {a:Int | a:Float | b:Int | c:Int } = {| b = 4 |}
   case x of
     {| a = x |} -> 1
     {| ...rest |} -> 2
@@ -333,7 +257,7 @@
 
 -- Too many tail patterns
 :p
-  x : {a:Int | a:Real | b:Int | c:Int } = {| b = 4 |}
+  x : {a:Int | a:Float | b:Int | c:Int } = {| b = 4 |}
   case x of
     {| a = x |} -> 1
     {|a| ...rest |} -> 2
